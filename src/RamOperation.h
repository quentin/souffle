--- conflicted
+++ resolved
@@ -610,21 +610,12 @@
         return toPtrVector(expressions);
     }
 
-<<<<<<< HEAD
-=======
-    /** Get expression */
-    RamExpression& getValue(size_t i) const {
-        assert(i < expressions.size() && "expression index out of range");
-        return *expressions[i];
-    }
-
     /** Add expression */
     void addValue(std::unique_ptr<RamExpression> expr) {
         expressions.push_back(std::move(expr));
     }
 
     /** Obtain list of child nodes */
->>>>>>> 066c3db3
     std::vector<const RamNode*> getChildNodes() const override {
         std::vector<const RamNode*> res;
         for (const auto& cur : expressions) {
