--- conflicted
+++ resolved
@@ -37,6 +37,7 @@
 #include "ram/Scan.h"
 #include "ram/Sequence.h"
 #include "ram/SignedConstant.h"
+#include "ram/StringConstant.h"
 #include "ram/Statement.h"
 #include "ram/SubroutineArgument.h"
 #include "ram/SubroutineReturn.h"
@@ -233,7 +234,7 @@
         }
         std::stringstream headVariableInfo;
         headVariableInfo << join(headVariables, ",");
-        factArguments.push_back(mk<ram::SignedConstant>(symbolTable->lookup(headVariableInfo.str())));
+        factArguments.push_back(mk<ram::StringConstant>(headVariableInfo.str()));
 
         // (3) For all atoms || negs:
         //      - atoms: relName,{atom arg info}
@@ -244,11 +245,11 @@
                 for (const auto* arg : atom->getArguments()) {
                     atomDescription.append("," + getArgInfo(arg));
                 }
-                factArguments.push_back(mk<ram::SignedConstant>(symbolTable->lookup(atomDescription)));
+                factArguments.push_back(mk<ram::StringConstant>(atomDescription));
             } else if (const auto* neg = dynamic_cast<const ast::Negation*>(literal)) {
                 const auto* atom = neg->getAtom();
                 std::string relName = toString(atom->getQualifiedName());
-                factArguments.push_back(mk<ram::SignedConstant>(symbolTable->lookup("!" + relName)));
+                factArguments.push_back(mk<ram::StringConstant>("!" + relName));
             }
         }
 
@@ -260,11 +261,11 @@
             constraintDescription << "," << getArgInfo(binaryConstraint->getLHS());
             constraintDescription << "," << getArgInfo(binaryConstraint->getRHS());
             factArguments.push_back(
-                    mk<ram::SignedConstant>(symbolTable->lookup(constraintDescription.str())));
+                    mk<ram::StringConstant>(constraintDescription.str()));
         }
 
         // (5) The actual clause
-        factArguments.push_back(mk<ram::SignedConstant>(symbolTable->lookup(toString(*clause))));
+        factArguments.push_back(mk<ram::StringConstant>(toString(*clause)));
 
         /* -- Finalising -- */
         // Push in the final clause
@@ -311,18 +312,10 @@
     // Construct a query
     VecOwn<ram::Expression> query;
 
-<<<<<<< HEAD
-    // add each value (subroutine argument) to the search query
-    for (size_t i = 0; i < atom->getArity() - auxiliaryArity; i++) {
-        auto arg = atomArgs.at(i);
-        auto translatedValue = context->translateValue(valueIndex, arg);
-        transformVariablesToSubroutineArgs(translatedValue.get(), idToVar);
-=======
     // Add each value (subroutine argument) to the search query
     for (const auto* arg : atom->getArguments()) {
-        auto translatedValue = context->translateValue(*symbolTable, valueIndex, arg);
+        auto translatedValue = context->translateValue(valueIndex, arg);
         transformVariablesToSubroutineArgs(translatedValue.get(), idToVarName);
->>>>>>> 238d4a38
         query.push_back(std::move(translatedValue));
     }
 
@@ -447,15 +440,9 @@
             auto ifStatement =
                     makeIfStatement(std::move(existenceCheck), makeRamReturnFalse(), makeRamReturnTrue());
             appendStmt(searchSequence, std::move(ifStatement));
-<<<<<<< HEAD
-        } else if (const auto* con = dynamic_cast<const ast::Constraint*>(lit)) {
+        } else if (const auto* con = as<ast::Constraint>(lit)) {
             auto condition = context->translateConstraint(*dummyValueIndex, con);
-            transformVariablesToSubroutineArgs(condition.get(), idToVar);
-=======
-        } else if (const auto* con = as<ast::Constraint>(lit)) {
-            auto condition = context->translateConstraint(*symbolTable, *dummyValueIndex, con);
             transformVariablesToSubroutineArgs(condition.get(), idToVarName);
->>>>>>> 238d4a38
             auto ifStatement =
                     makeIfStatement(std::move(condition), makeRamReturnTrue(), makeRamReturnFalse());
             appendStmt(searchSequence, std::move(ifStatement));
