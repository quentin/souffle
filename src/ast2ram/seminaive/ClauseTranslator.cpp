--- conflicted
+++ resolved
@@ -1028,14 +1028,6 @@
         newOrder.push_back(elem);
     }
 
-<<<<<<< HEAD
-=======
-    // get the imposed order, and change it to start at zero
-    const auto& order = orders.at(version);
-    std::vector<std::size_t> newOrder(order->getOrder().size());
-    std::transform(order->getOrder().begin(), order->getOrder().end(), newOrder.begin(),
-            [](std::size_t i) -> std::size_t { return i - 1; });
->>>>>>> 57807039
     return reorderAtoms(atoms, newOrder);
 }
 
