/*
 * Souffle - A Datalog Compiler
 * Copyright (c) 2013, 2015, Oracle and/or its affiliates. All rights reserved
 * Licensed under the Universal Permissive License v 1.0 as shown at:
 * - https://opensource.org/licenses/UPL
 * - <souffle root>/licenses/SOUFFLE-UPL.txt
 */

/************************************************************************
 *
 * @file ClauseTranslator.h
 *
 * Translator for clauses from AST to RAM
 *
 ***********************************************************************/

#include "ast2ram/seminaive/ClauseTranslator.h"
#include "Global.h"
#include "LogStatement.h"
#include "ast/Aggregator.h"
#include "ast/BranchInit.h"
#include "ast/Clause.h"
#include "ast/Constant.h"
#include "ast/IntrinsicFunctor.h"
#include "ast/NilConstant.h"
#include "ast/NumericConstant.h"
#include "ast/RecordInit.h"
#include "ast/Relation.h"
#include "ast/StringConstant.h"
#include "ast/UnnamedVariable.h"
#include "ast/analysis/Functor.h"
#include "ast/utility/Utils.h"
#include "ast/utility/Visitor.h"
#include "ast2ram/utility/Location.h"
#include "ast2ram/utility/TranslatorContext.h"
#include "ast2ram/utility/Utils.h"
#include "ast2ram/utility/ValueIndex.h"
#include "ram/Aggregate.h"
#include "ram/Break.h"
#include "ram/Constraint.h"
#include "ram/DebugInfo.h"
#include "ram/EmptinessCheck.h"
#include "ram/ExistenceCheck.h"
#include "ram/Filter.h"
#include "ram/FloatConstant.h"
#include "ram/GuardedProject.h"
#include "ram/LogRelationTimer.h"
#include "ram/Negation.h"
#include "ram/NestedIntrinsicOperator.h"
#include "ram/Project.h"
#include "ram/Query.h"
#include "ram/Scan.h"
#include "ram/Sequence.h"
#include "ram/SignedConstant.h"
#include "ram/TupleElement.h"
#include "ram/UnpackRecord.h"
#include "ram/UnsignedConstant.h"
#include "ram/utility/Utils.h"
#include "souffle/SymbolTable.h"
#include "souffle/utility/StringUtil.h"
#include <map>
#include <vector>

namespace souffle::ast2ram::seminaive {

ClauseTranslator::ClauseTranslator(const TranslatorContext& context, SymbolTable& symbolTable)
        : ast2ram::ClauseTranslator(context, symbolTable) {}

ClauseTranslator::~ClauseTranslator() = default;

bool ClauseTranslator::isRecursive() const {
    return !sccAtoms.empty();
}

std::string ClauseTranslator::getClauseString(const ast::Clause& clause) const {
    auto renamedClone = souffle::clone(&clause);

    // Update the head atom
    renamedClone->getHead()->setQualifiedName(getClauseAtomName(clause, clause.getHead()));

    // Update the body atoms
    const auto& cloneAtoms = ast::getBodyLiterals<ast::Atom>(*renamedClone);
    const auto& originalAtoms = ast::getBodyLiterals<ast::Atom>(clause);
    assert(originalAtoms.size() == cloneAtoms.size() && "clone should have same atoms");
    for (size_t i = 0; i < cloneAtoms.size(); i++) {
        auto cloneAtom = cloneAtoms.at(i);
        const auto* originalAtom = originalAtoms.at(i);
        assert(originalAtom->getQualifiedName() == cloneAtom->getQualifiedName() &&
                "atom sequence in clone should match");
        cloneAtom->setQualifiedName(getClauseAtomName(clause, originalAtom));
    }

    return toString(*renamedClone);
}

Own<ram::Statement> ClauseTranslator::translateRecursiveClause(
        const ast::Clause& clause, const std::set<const ast::Relation*>& scc, size_t version) {
    // Update version config
    sccAtoms = filter(ast::getBodyLiterals<ast::Atom>(clause),
            [&](const ast::Atom* atom) { return contains(scc, context.getAtomRelation(atom)); });
    this->version = version;

    // Translate the resultant clause as would be done normally
    Own<ram::Statement> rule = translateNonRecursiveClause(clause);

    // Add logging
    if (Global::config().has("profile")) {
        const std::string& relationName = getConcreteRelationName(clause.getHead()->getQualifiedName());
        const auto& srcLocation = clause.getSrcLoc();
        const std::string clauseText = stringify(toString(clause));
        const std::string logTimerStatement =
                LogStatement::tRecursiveRule(relationName, version, srcLocation, clauseText);
        const std::string logSizeStatement =
                LogStatement::nRecursiveRule(relationName, version, srcLocation, clauseText);
        rule = mk<ram::LogRelationTimer>(
                std::move(rule), logTimerStatement, getNewRelationName(clause.getHead()->getQualifiedName()));
    }

    // Add debug info
    std::ostringstream ds;
    ds << toString(clause) << "\nin file ";
    ds << clause.getSrcLoc();
    rule = mk<ram::DebugInfo>(std::move(rule), ds.str());

    // Add to loop body
    return mk<ram::Sequence>(std::move(rule));
}

Own<ram::Statement> ClauseTranslator::translateNonRecursiveClause(const ast::Clause& clause) {
    // Create the appropriate query
    if (isFact(clause)) {
        return createRamFactQuery(clause);
    }
    return createRamRuleQuery(clause);
}

std::string ClauseTranslator::getClauseAtomName(const ast::Clause& clause, const ast::Atom* atom) const {
    if (!isRecursive()) {
        return getConcreteRelationName(atom->getQualifiedName());
    }
    if (clause.getHead() == atom) {
        return getNewRelationName(atom->getQualifiedName());
    }
    if (sccAtoms.at(version) == atom) {
        return getDeltaRelationName(atom->getQualifiedName());
    }
    return getConcreteRelationName(atom->getQualifiedName());
}

Own<ram::Statement> ClauseTranslator::createRamFactQuery(const ast::Clause& clause) const {
    assert(isFact(clause) && "clause should be fact");
    assert(!isRecursive() && "recursive clauses cannot have facts");

    // Create a fact statement
    return mk<ram::Query>(createProjection(clause));
}

Own<ram::Statement> ClauseTranslator::createRamRuleQuery(const ast::Clause& clause) {
    assert(isRule(clause) && "clause should be rule");

    // Index all variables and generators in the clause
    valueIndex = mk<ValueIndex>();
    indexClause(clause);

    // Set up the RAM statement bottom-up
    auto op = createProjection(clause);
    op = addVariableBindingConstraints(std::move(op));
    op = addBodyLiteralConstraints(clause, std::move(op));
    op = addGeneratorLevels(std::move(op), clause);
    op = addVariableIntroductions(clause, std::move(op));
    op = addEntryPoint(clause, std::move(op));
    return mk<ram::Query>(std::move(op));
}

Own<ram::Operation> ClauseTranslator::addEntryPoint(const ast::Clause& clause, Own<ram::Operation> op) const {
    auto cond = createCondition(clause);
    return cond != nullptr ? mk<ram::Filter>(std::move(cond), std::move(op)) : std::move(op);
}

Own<ram::Operation> ClauseTranslator::addVariableBindingConstraints(Own<ram::Operation> op) const {
    for (const auto& [_, references] : valueIndex->getVariableReferences()) {
        // Equate the first appearance to all other appearances
        assert(!references.empty() && "variable should appear at least once");
        const auto& first = *references.begin();
        for (const auto& reference : references) {
            if (first != reference && !valueIndex->isGenerator(reference.identifier)) {
                // TODO: float type equivalence check
                op = addEqualityCheck(
                        std::move(op), makeRamTupleElement(first), makeRamTupleElement(reference), false);
            }
        }
    }
    return op;
}

Own<ram::Operation> ClauseTranslator::createProjection(const ast::Clause& clause) const {
    const auto head = clause.getHead();
    auto headRelationName = getClauseAtomName(clause, head);

    VecOwn<ram::Expression> values;
    for (const auto* arg : head->getArguments()) {
        values.push_back(context.translateValue(symbolTable, *valueIndex, arg));
    }

    // Propositions
    if (head->getArity() == 0) {
        return mk<ram::Filter>(mk<ram::EmptinessCheck>(headRelationName),
                mk<ram::Project>(headRelationName, std::move(values)));
    }

    // Relations with functional dependency constraints
    if (auto guardedConditions = getFunctionalDependencies(clause)) {
        return mk<ram::GuardedProject>(headRelationName, std::move(values), std::move(guardedConditions));
    }

    // Everything else
    return mk<ram::Project>(headRelationName, std::move(values));
}

Own<ram::Operation> ClauseTranslator::addAtomScan(
        Own<ram::Operation> op, const ast::Atom* atom, const ast::Clause& clause, int curLevel) const {
    const ast::Atom* head = clause.getHead();

    // add constraints
    op = addConstantConstraints(curLevel, atom->getArguments(), std::move(op));

    // add check for emptiness for an atom
    op = mk<ram::Filter>(
            mk<ram::Negation>(mk<ram::EmptinessCheck>(getClauseAtomName(clause, atom))), std::move(op));

    // check whether all arguments are unnamed variables
    bool isAllArgsUnnamed = all_of(
            atom->getArguments(), [&](const ast::Argument* arg) { return isA<ast::UnnamedVariable>(arg); });

    // add a scan level
    if (atom->getArity() != 0 && !isAllArgsUnnamed) {
        if (head->getArity() == 0) {
            op = mk<ram::Break>(mk<ram::Negation>(mk<ram::EmptinessCheck>(getClauseAtomName(clause, head))),
                    std::move(op));
        }

        std::stringstream ss;
        if (Global::config().has("profile")) {
            ss << "@frequency-atom" << ';';
            ss << clause.getHead()->getQualifiedName() << ';';
            ss << version << ';';
            ss << stringify(getClauseString(clause)) << ';';
            ss << stringify(getClauseAtomName(clause, atom)) << ';';
            ss << stringify(toString(clause)) << ';';
            ss << curLevel << ';';
        }
        op = mk<ram::Scan>(getClauseAtomName(clause, atom), curLevel, std::move(op), ss.str());
    }

    return op;
}

Own<ram::Operation> ClauseTranslator::addRecordUnpack(
        Own<ram::Operation> op, const ast::RecordInit* rec, int curLevel) const {
    // add constant constraints
    op = addConstantConstraints(curLevel, rec->getArguments(), std::move(op));

    // add an unpack level
    const Location& loc = valueIndex->getDefinitionPoint(*rec);
    op = mk<ram::UnpackRecord>(std::move(op), curLevel, makeRamTupleElement(loc), rec->getArguments().size());
    return op;
}

Own<ram::Operation> ClauseTranslator::addAdtUnpack(
        Own<ram::Operation> op, const ast::BranchInit* adt, int curLevel) const {
    assert(!context.isADTEnum(adt) && "ADT enums should not be unpacked");

    // set branch tag constraint
    op = addEqualityCheck(std::move(op), mk<ram::TupleElement>(curLevel, 0),
            mk<ram::SignedConstant>(context.getADTBranchId(adt)), false);

    // add remaining constant constraints
    auto dummyArg = mk<ast::UnnamedVariable>();
    std::vector<ast::Argument*> branchArguments;
    branchArguments.push_back(dummyArg.get());
    for (auto* arg : adt->getArguments()) {
        branchArguments.push_back(arg);
    }
    op = addConstantConstraints(curLevel, branchArguments, std::move(op));

    // add an unpack level
    const Location& loc = valueIndex->getDefinitionPoint(*adt);
    op = mk<ram::UnpackRecord>(std::move(op), curLevel, makeRamTupleElement(loc), branchArguments.size());
    return op;
}

Own<ram::Operation> ClauseTranslator::addVariableIntroductions(
        const ast::Clause& clause, Own<ram::Operation> op) {
    for (int i = operators.size() - 1; i >= 0; i--) {
        const auto* curOp = operators.at(i);
        if (const auto* atom = as<ast::Atom>(curOp)) {
            // add atom arguments through a scan
            op = addAtomScan(std::move(op), atom, clause, i);
        } else if (const auto* rec = as<ast::RecordInit>(curOp)) {
            // add record arguments through an unpack
            op = addRecordUnpack(std::move(op), rec, i);
        } else if (const auto* adt = as<ast::BranchInit>(curOp)) {
            // add adt arguments through an unpack
            op = addAdtUnpack(std::move(op), adt, i);
        } else {
            fatal("Unsupported AST node for creation of scan-level!");
        }
    }
    return op;
}

Own<ram::Operation> ClauseTranslator::instantiateAggregator(
        Own<ram::Operation> op, const ast::Clause& clause, const ast::Aggregator* agg, int curLevel) const {
    auto addAggEqCondition = [&](Own<ram::Condition> aggr, Own<ram::Expression> value, size_t pos) {
        if (isUndefValue(value.get())) return aggr;

        // TODO: float type equivalence check
        return addConjunctiveTerm(
                std::move(aggr), mk<ram::Constraint>(BinaryConstraintOp::EQ,
                                         mk<ram::TupleElement>(curLevel, pos), std::move(value)));
    };

    Own<ram::Condition> aggCond;

    // translate constraints of sub-clause
    for (const auto* lit : agg->getBodyLiterals()) {
        // literal becomes a constraint
        if (auto condition = context.translateConstraint(symbolTable, *valueIndex, lit)) {
            aggCond = addConjunctiveTerm(std::move(aggCond), std::move(condition));
        }
    }

    // translate arguments of atom to conditions
    const auto& aggBodyAtoms =
            filter(agg->getBodyLiterals(), [&](const ast::Literal* lit) { return isA<ast::Atom>(lit); });
    assert(aggBodyAtoms.size() == 1 && "exactly one atom should exist per aggregator body");
    const auto* aggAtom = static_cast<const ast::Atom*>(aggBodyAtoms.at(0));

    const auto& aggAtomArgs = aggAtom->getArguments();
    for (size_t i = 0; i < aggAtomArgs.size(); i++) {
        const auto* arg = aggAtomArgs.at(i);

        // variable bindings are issued differently since we don't want self
        // referential variable bindings
        if (auto* var = as<ast::Variable>(arg)) {
            for (auto&& loc : valueIndex->getVariableReferences(var->getName())) {
                if (curLevel != loc.identifier || (int)i != loc.element) {
                    aggCond = addAggEqCondition(std::move(aggCond), makeRamTupleElement(loc), i);
                    break;
                }
            }
        } else {
            assert(arg != nullptr && "aggregator argument cannot be nullptr");
            auto value = context.translateValue(symbolTable, *valueIndex, arg);
            aggCond = addAggEqCondition(std::move(aggCond), std::move(value), i);
        }
    }

    // translate aggregate expression
    const auto* aggExpr = agg->getTargetExpression();
    auto expr = aggExpr ? context.translateValue(symbolTable, *valueIndex, aggExpr) : nullptr;

    // add Ram-Aggregation layer
    return mk<ram::Aggregate>(std::move(op), context.getOverloadedAggregatorOperator(agg),
            getClauseAtomName(clause, aggAtom), expr ? std::move(expr) : mk<ram::UndefValue>(),
            aggCond ? std::move(aggCond) : mk<ram::True>(), curLevel);
}

Own<ram::Operation> ClauseTranslator::instantiateMultiResultFunctor(
        Own<ram::Operation> op, const ast::IntrinsicFunctor* inf, int curLevel) const {
    VecOwn<ram::Expression> args;
    for (auto&& x : inf->getArguments()) {
        args.push_back(context.translateValue(symbolTable, *valueIndex, x));
    }

    auto func_op = [&]() -> ram::NestedIntrinsicOp {
        switch (context.getOverloadedFunctorOp(inf)) {
            case FunctorOp::RANGE: return ram::NestedIntrinsicOp::RANGE;
            case FunctorOp::URANGE: return ram::NestedIntrinsicOp::URANGE;
            case FunctorOp::FRANGE: return ram::NestedIntrinsicOp::FRANGE;

            default: fatal("missing case handler or bad code-gen");
        }
    };

    return mk<ram::NestedIntrinsicOperator>(func_op(), std::move(args), std::move(op), curLevel);
}

Own<ram::Operation> ClauseTranslator::addGeneratorLevels(
        Own<ram::Operation> op, const ast::Clause& clause) const {
    size_t curLevel = operators.size() + generators.size() - 1;
    for (const auto* generator : reverse(generators)) {
        if (auto agg = as<ast::Aggregator>(generator)) {
            op = instantiateAggregator(std::move(op), clause, agg, curLevel);
        } else if (const auto* inf = as<ast::IntrinsicFunctor>(generator)) {
            op = instantiateMultiResultFunctor(std::move(op), inf, curLevel);
        } else {
            assert(false && "unhandled generator");
        }
        curLevel--;
    }
    return op;
}

Own<ram::Operation> ClauseTranslator::addNegatedDeltaAtom(
        Own<ram::Operation> op, const ast::Atom* atom) const {
    size_t arity = atom->getArity();
    std::string name = getDeltaRelationName(atom->getQualifiedName());

    if (arity == 0) {
        // for a nullary, negation is a simple emptiness check
        return mk<ram::Filter>(mk<ram::EmptinessCheck>(name), std::move(op));
    }

    // else, we construct the atom and create a negation
    VecOwn<ram::Expression> values;
    auto args = atom->getArguments();
    for (size_t i = 0; i < arity; i++) {
        values.push_back(context.translateValue(symbolTable, *valueIndex, args[i]));
    }

    return mk<ram::Filter>(
            mk<ram::Negation>(mk<ram::ExistenceCheck>(name, std::move(values))), std::move(op));
}

Own<ram::Operation> ClauseTranslator::addNegatedAtom(
        Own<ram::Operation> op, const ast::Clause& /* clause */, const ast::Atom* atom) const {
    size_t arity = atom->getArity();
    std::string name = getConcreteRelationName(atom->getQualifiedName());

    if (arity == 0) {
        // for a nullary, negation is a simple emptiness check
        return mk<ram::Filter>(mk<ram::EmptinessCheck>(name), std::move(op));
    }

    // else, we construct the atom and create a negation
    VecOwn<ram::Expression> values;
    auto args = atom->getArguments();
    for (size_t i = 0; i < arity; i++) {
        values.push_back(context.translateValue(symbolTable, *valueIndex, args[i]));
    }
    return mk<ram::Filter>(
            mk<ram::Negation>(mk<ram::ExistenceCheck>(name, std::move(values))), std::move(op));
}

Own<ram::Operation> ClauseTranslator::addBodyLiteralConstraints(
        const ast::Clause& clause, Own<ram::Operation> op) const {
    for (const auto* lit : clause.getBodyLiterals()) {
        // constraints become literals
        if (auto condition = context.translateConstraint(symbolTable, *valueIndex, lit)) {
            op = mk<ram::Filter>(std::move(condition), std::move(op));
        }
    }

    if (isRecursive()) {
        if (clause.getHead()->getArity() > 0) {
            // also negate the head
            op = addNegatedAtom(std::move(op), clause, clause.getHead());
        }

        // also add in prev stuff
        for (size_t i = version + 1; i < sccAtoms.size(); i++) {
            op = addNegatedDeltaAtom(std::move(op), sccAtoms.at(i));
        }
    }

    return op;
}

Own<ram::Condition> ClauseTranslator::createCondition(const ast::Clause& clause) const {
    const auto head = clause.getHead();

    // add stopping criteria for nullary relations
    // (if it contains already the null tuple, don't re-compute)
    if (isRecursive() && head->getArity() == 0) {
        return mk<ram::EmptinessCheck>(getConcreteRelationName(head->getQualifiedName()));
    }
    return nullptr;
}

RamDomain ClauseTranslator::getConstantRamRepresentation(
        SymbolTable& symbolTable, const ast::Constant& constant) const {
    if (auto strConstant = as<ast::StringConstant>(constant)) {
        return symbolTable.lookup(strConstant->getConstant());
    } else if (isA<ast::NilConstant>(&constant)) {
        return 0;
    } else if (auto* numConstant = as<ast::NumericConstant>(constant)) {
        switch (context.getInferredNumericConstantType(numConstant)) {
            case ast::NumericConstant::Type::Int:
                return RamSignedFromString(numConstant->getConstant(), nullptr, 0);
            case ast::NumericConstant::Type::Uint:
                return RamUnsignedFromString(numConstant->getConstant(), nullptr, 0);
            case ast::NumericConstant::Type::Float: return RamFloatFromString(numConstant->getConstant());
        }
    }

    fatal("unaccounted-for constant");
}

Own<ram::Expression> ClauseTranslator::translateConstant(
        SymbolTable& symbolTable, const ast::Constant& constant) const {
    auto rawConstant = getConstantRamRepresentation(symbolTable, constant);
    if (const auto* numericConstant = as<ast::NumericConstant>(constant)) {
        switch (context.getInferredNumericConstantType(numericConstant)) {
            case ast::NumericConstant::Type::Int: return mk<ram::SignedConstant>(rawConstant);
            case ast::NumericConstant::Type::Uint: return mk<ram::UnsignedConstant>(rawConstant);
            case ast::NumericConstant::Type::Float: return mk<ram::FloatConstant>(rawConstant);
        }
        fatal("unaccounted-for constant");
    }
    return mk<ram::SignedConstant>(rawConstant);
}

Own<ram::Operation> ClauseTranslator::addEqualityCheck(
        Own<ram::Operation> op, Own<ram::Expression> lhs, Own<ram::Expression> rhs, bool isFloat) const {
    auto eqOp = isFloat ? BinaryConstraintOp::FEQ : BinaryConstraintOp::EQ;
    auto eqConstraint = mk<ram::Constraint>(eqOp, std::move(lhs), std::move(rhs));
    return mk<ram::Filter>(std::move(eqConstraint), std::move(op));
}

Own<ram::Operation> ClauseTranslator::addConstantConstraints(
        size_t curLevel, const std::vector<ast::Argument*>& arguments, Own<ram::Operation> op) const {
    for (size_t i = 0; i < arguments.size(); i++) {
        const auto* argument = arguments.at(i);
        if (const auto* numericConstant = as<ast::NumericConstant>(argument)) {
            bool isFloat = context.getInferredNumericConstantType(numericConstant) ==
                           ast::NumericConstant::Type::Float;
            auto lhs = mk<ram::TupleElement>(curLevel, i);
            auto rhs = translateConstant(symbolTable, *numericConstant);
            op = addEqualityCheck(std::move(op), std::move(lhs), std::move(rhs), isFloat);
        } else if (const auto* constant = as<ast::Constant>(argument)) {
            auto lhs = mk<ram::TupleElement>(curLevel, i);
            auto rhs = translateConstant(symbolTable, *constant);
            op = addEqualityCheck(std::move(op), std::move(lhs), std::move(rhs), false);
        }
    }

    return op;
}

Own<ram::Condition> ClauseTranslator::getFunctionalDependencies(const ast::Clause& clause) const {
    const auto* head = clause.getHead();
    const auto* relation = context.getRelation(head->getQualifiedName());
    if (relation->getFunctionalDependencies().empty()) {
        return nullptr;
    }

    std::string headRelationName = getClauseAtomName(clause, head);
    const auto& attributes = relation->getAttributes();
    const auto& headArgs = head->getArguments();

    // Impose the functional dependencies of the relation on each PROJECT
    VecOwn<ram::Condition> dependencies;
    std::vector<const ast::FunctionalConstraint*> addedConstraints;
    for (const auto* fd : relation->getFunctionalDependencies()) {
        // Skip if already seen
        bool alreadySeen = false;
        for (const auto* other : addedConstraints) {
            if (other->equivalentConstraint(*fd)) {
                alreadySeen = true;
                break;
            }
        }
        if (alreadySeen) {
            continue;
        }

        // Remove redundant attributes within the same key
        addedConstraints.push_back(fd);
        std::set<std::string> keys;
        for (auto key : fd->getKeys()) {
            keys.insert(key->getName());
        }

        // Grab the necessary head arguments
        VecOwn<ram::Expression> vals;
        VecOwn<ram::Expression> valsCopy;
        for (size_t i = 0; i < attributes.size(); ++i) {
            const auto attribute = attributes[i];
            if (contains(keys, attribute->getName())) {
                // If this particular source argument matches the head argument, insert it.
                vals.push_back(context.translateValue(symbolTable, *valueIndex, headArgs.at(i)));
                valsCopy.push_back(context.translateValue(symbolTable, *valueIndex, headArgs.at(i)));
            } else {
                // Otherwise insert ⊥
                vals.push_back(mk<ram::UndefValue>());
                valsCopy.push_back(mk<ram::UndefValue>());
            }
        }

        if (isRecursive()) {
            // If we are in a recursive clause, need to guard both new and original relation.
            dependencies.push_back(
                    mk<ram::Negation>(mk<ram::ExistenceCheck>(headRelationName, std::move(vals))));
            dependencies.push_back(mk<ram::Negation>(mk<ram::ExistenceCheck>(
                    getConcreteRelationName(relation->getQualifiedName()), std::move(valsCopy))));
        } else {
            dependencies.push_back(
                    mk<ram::Negation>(mk<ram::ExistenceCheck>(headRelationName, std::move(vals))));
        }
    }

    return ram::toCondition(dependencies);
}

std::vector<ast::Atom*> ClauseTranslator::getAtomOrdering(const ast::Clause& clause) const {
    auto atoms = ast::getBodyLiterals<ast::Atom>(clause);

    const auto& plan = clause.getExecutionPlan();
    if (plan == nullptr) {
        return atoms;
    }

    // check if there's a plan for the current version
    auto orders = plan->getOrders();
    if (!contains(orders, version)) {
        return atoms;
    }

    // get the imposed order, and change it to start at zero
    const auto& order = orders.at(version);
    std::vector<unsigned int> newOrder(order->getOrder().size());
    std::transform(order->getOrder().begin(), order->getOrder().end(), newOrder.begin(),
            [](unsigned int i) -> unsigned int { return i - 1; });
    return reorderAtoms(atoms, newOrder);
}

int ClauseTranslator::addOperatorLevel(const ast::Node* node) {
    int nodeLevel = operators.size() + generators.size();
    operators.push_back(node);
    return nodeLevel;
}

int ClauseTranslator::addGeneratorLevel(const ast::Argument* arg) {
    int generatorLevel = operators.size() + generators.size();
    generators.push_back(arg);
    return generatorLevel;
}

void ClauseTranslator::indexNodeArguments(int nodeLevel, const std::vector<ast::Argument*>& nodeArgs) {
    for (size_t i = 0; i < nodeArgs.size(); i++) {
        const auto& arg = nodeArgs.at(i);

        // check for variable references
<<<<<<< HEAD
        if (const auto* var = dynamic_cast<const ast::Variable*>(arg)) {
            valueIndex->addVarReference(var->getName(), nodeLevel, i);
=======
        if (const auto* var = as<ast::Variable>(arg)) {
            valueIndex->addVarReference(*var, nodeLevel, i);
>>>>>>> ad16f3d9
        }

        // check for nested records
        if (const auto* rec = as<ast::RecordInit>(arg)) {
            valueIndex->setRecordDefinition(*rec, nodeLevel, i);

            // introduce new nesting level for unpack
            auto unpackLevel = addOperatorLevel(rec);
            indexNodeArguments(unpackLevel, rec->getArguments());
        }

        // check for nested ADT branches
        if (const auto* adt = as<ast::BranchInit>(arg)) {
            valueIndex->setAdtDefinition(*adt, nodeLevel, i);

            // introduce new nesting level for unpack
            auto unpackLevel = addOperatorLevel(adt);

            auto dummyArg = mk<ast::UnnamedVariable>();
            std::vector<ast::Argument*> arguments;
            arguments.push_back(dummyArg.get());
            for (auto* arg : adt->getArguments()) {
                arguments.push_back(arg);
            }
            indexNodeArguments(unpackLevel, arguments);
        }
    }
}

void ClauseTranslator::indexGenerator(const ast::Argument& arg) {
    int aggLoc = addGeneratorLevel(&arg);
    valueIndex->setGeneratorLoc(arg, Location({aggLoc, 0}));
}

void ClauseTranslator::indexAtoms(const ast::Clause& clause) {
    for (const auto* atom : getAtomOrdering(clause)) {
        // give the atom the current level
        int scanLevel = addOperatorLevel(atom);
        indexNodeArguments(scanLevel, atom->getArguments());
    }
}

void ClauseTranslator::indexAggregatorBody(const ast::Aggregator& agg) {
    auto aggLoc = valueIndex->getGeneratorLoc(agg);

    // Get the single body atom inside the aggregator
    const auto& aggBodyAtoms =
            filter(agg.getBodyLiterals(), [&](const ast::Literal* lit) { return isA<ast::Atom>(lit); });
    assert(aggBodyAtoms.size() == 1 && "exactly one atom should exist per aggregator body");
    const auto* aggAtom = static_cast<const ast::Atom*>(aggBodyAtoms.at(0));

    // Add the variable references inside this atom
    const auto& aggAtomArgs = aggAtom->getArguments();
    for (size_t i = 0; i < aggAtomArgs.size(); i++) {
        const auto* arg = aggAtomArgs.at(i);
<<<<<<< HEAD
        if (const auto* var = dynamic_cast<const ast::Variable*>(arg)) {
            valueIndex->addVarReference(var->getName(), aggLoc.identifier, (int)i);
=======
        if (const auto* var = as<ast::Variable>(arg)) {
            valueIndex->addVarReference(*var, aggLoc.identifier, (int)i);
>>>>>>> ad16f3d9
        }
    }
}

void ClauseTranslator::indexAggregators(const ast::Clause& clause) {
    // Add each aggregator as an internal generator
    visitDepthFirst(clause, [&](const ast::Aggregator& agg) { indexGenerator(agg); });

    // Index aggregator bodies
    visitDepthFirst(clause, [&](const ast::Aggregator& agg) { indexAggregatorBody(agg); });

    // Add aggregator value introductions
    visitDepthFirst(clause, [&](const ast::BinaryConstraint& bc) {
        if (!isEqConstraint(bc.getBaseOperator())) return;
        const auto* lhs = as<ast::Variable>(bc.getLHS());
        const auto* rhs = as<ast::Aggregator>(bc.getRHS());
        if (lhs == nullptr || rhs == nullptr) return;
        valueIndex->addVarReference(lhs->getName(), valueIndex->getGeneratorLoc(*rhs));
    });
}

void ClauseTranslator::indexMultiResultFunctors(const ast::Clause& clause) {
    // Add each multi-result functor as an internal generator
    visitDepthFirst(clause, [&](const ast::IntrinsicFunctor& func) {
        if (ast::analysis::FunctorAnalysis::isMultiResult(func)) {
            indexGenerator(func);
        }
    });

    // Add multi-result functor value introductions
    visitDepthFirst(clause, [&](const ast::BinaryConstraint& bc) {
        if (!isEqConstraint(bc.getBaseOperator())) return;
        const auto* lhs = as<ast::Variable>(bc.getLHS());
        const auto* rhs = as<ast::IntrinsicFunctor>(bc.getRHS());
        if (lhs == nullptr || rhs == nullptr) return;
        if (!ast::analysis::FunctorAnalysis::isMultiResult(*rhs)) return;
        valueIndex->addVarReference(lhs->getName(), valueIndex->getGeneratorLoc(*rhs));
    });
}

void ClauseTranslator::indexClause(const ast::Clause& clause) {
    indexAtoms(clause);
    indexAggregators(clause);
    indexMultiResultFunctors(clause);
}

}  // namespace souffle::ast2ram::seminaive<|MERGE_RESOLUTION|>--- conflicted
+++ resolved
@@ -642,13 +642,8 @@
         const auto& arg = nodeArgs.at(i);
 
         // check for variable references
-<<<<<<< HEAD
-        if (const auto* var = dynamic_cast<const ast::Variable*>(arg)) {
+        if (const auto* var = as<ast::Variable*>(arg)) {
             valueIndex->addVarReference(var->getName(), nodeLevel, i);
-=======
-        if (const auto* var = as<ast::Variable>(arg)) {
-            valueIndex->addVarReference(*var, nodeLevel, i);
->>>>>>> ad16f3d9
         }
 
         // check for nested records
@@ -704,13 +699,8 @@
     const auto& aggAtomArgs = aggAtom->getArguments();
     for (size_t i = 0; i < aggAtomArgs.size(); i++) {
         const auto* arg = aggAtomArgs.at(i);
-<<<<<<< HEAD
-        if (const auto* var = dynamic_cast<const ast::Variable*>(arg)) {
+        if (const auto* var = as<ast::Variable*>(arg)) {
             valueIndex->addVarReference(var->getName(), aggLoc.identifier, (int)i);
-=======
-        if (const auto* var = as<ast::Variable>(arg)) {
-            valueIndex->addVarReference(*var, aggLoc.identifier, (int)i);
->>>>>>> ad16f3d9
         }
     }
 }
