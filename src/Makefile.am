# Souffle - A Datalog Compiler
# Copyright (c) 2013, Oracle and/or its affiliates. All rights reserved.
# Licensed under the Universal Permissive License v 1.0 as shown at:
# - https://opensource.org/licenses/UPL
# - <souffle root>/licenses/SOUFFLE-UPL.txt

SUFFIXES = .cpp .h .yy .ll .cc .hh .h

bin_PROGRAMS = souffle souffle-profile

nodist_souffle_profile_SOURCES = $(BUILT_SOURCES)

souffle_profile_sources = \
        ProfileDatabase.h                         \
        json11.h                                  \
        profile/Cell.h                            \
        profile/CellInterface.h                   \
        profile/Cli.h                             \
        profile/DataComparator.h                  \
        profile/Iteration.h                       \
        profile/OutputProcessor.h                 \
        profile/ProgramRun.h                      \
        profile/Reader.h                          \
        profile/Relation.h                        \
        profile/Row.h                             \
        profile/Rule.h                            \
        profile/StringUtils.h                     \
        profile/Table.h                           \
        profile/Tui.h                             \
        profile/UserInputReader.h                 \
        profile/htmlCssChartist.h                 \
        profile/htmlJsChartistMin.h               \
        profile/htmlJsMain.h                      \
        profile/htmlJsUtil.h                      \
        profile/htmlCssStyle.h                    \
        profile/htmlJsChartistPlugin.h            \
        profile/htmlJsTableSort.h                 \
        profile/htmlMain.h                        \
        profile/HtmlGenerator.h

souffle_swig_sources = \
        swig/SwigInterface.h                      \
        swig/SwigInterface.cpp                    \
        swig/SwigInterface.i

DIR := ${CURDIR}

# ... which should no go to distribution
nodist_souffle_SOURCES = $(BUILT_SOURCES)

if LIBZ
libz_sources = gzfstream.h
endif

if SQLITE
sqlite_sources = ReadStreamSQLite.h WriteStreamSQLite.h
endif


souffle_sources = \
        AstAbstract.h                             \
        AstAnalysis.h                             \
        AuxArityAnalysis.cpp  AuxArityAnalysis.h  \
        AstArgument.h                             \
        AstAttribute.h                            \
        AstClause.h                               \
        AstComponent.h                            \
        AstComponentChecker.cpp                   \
        AstComponentChecker.h                     \
        AstConstraintAnalysis.h                   \
        AstFunctorDeclaration.h                   \
        AstGroundAnalysis.cpp AstGroundAnalysis.h \
        AstIO.h                                   \
        AstIOTypeAnalysis.cpp AstIOTypeAnalysis.h \
        AstLiteral.h                              \
        AstNode.h                                 \
        AstParserUtils.cpp    AstParserUtils.h    \
        AstPragma.cpp         AstPragma.h         \
        AstProgram.cpp        AstProgram.h        \
        AstProfileUse.cpp     AstProfileUse.h     \
        AstRelation.h                             \
        AstRelationIdentifier.h                   \
        AstSemanticChecker.cpp                    \
        AstSemanticChecker.h                      \
        AstTransformer.cpp    AstTransformer.h    \
        AstTransforms.cpp     AstTransforms.h     \
        AstTranslationUnit.h  ErrorReport.h       \
        AstTranslator.cpp     AstTranslator.h     \
        AstType.h                                 \
        AstTypeAnalysis.cpp   AstTypeAnalysis.h   \
        AstTypeEnvironmentAnalysis.cpp            \
        AstTypeEnvironmentAnalysis.h              \
        AstUtils.cpp          AstUtils.h          \
        AstVisitor.h                              \
        BinaryConstraintOps.h                     \
        ComponentModel.cpp    ComponentModel.h    \
        Constraints.h                             \
        DebugReport.cpp       DebugReport.h       \
        EventProcessor.h                          \
        FunctorOps.h                              \
        Global.cpp            Global.h            \
        GraphUtils.h                              \
        IODirectives.h                            \
        IOSystem.h                                \
        RamIndexAnalysis.cpp  RamIndexAnalysis.h  \
        InlineRelationsTransformer.cpp            \
        LogStatement.h                            \
        InterpreterIndex.h            InterpreterIndex.cpp	\
        InterpreterRelation.h         InterpreterRelation.cpp     \
        MagicSet.cpp          MagicSet.h          \
        MinimiseProgramTransformer.cpp            \
        ParserDriver.cpp      ParserDriver.h      \
        PrecedenceGraph.cpp   PrecedenceGraph.h   \
        ProfileEvent.h                            \
        ProvenanceTransformer.cpp                 \
        RamAnalysis.h                             \
        InterpreterContext.h                      \
        InterpreterEngine.cpp InterpreterEngine.h \
        InterpreterGenerator.h                    \
        InterpreterIndex.h                        \
        InterpreterNode.h		          \
        InterpreterProgInterface.h                \
        InterpreterPreamble.h			  \
<<<<<<< HEAD
        RecordTable.h                             \
=======
        InterpreterRecords.h                      \
>>>>>>> 45106171
        RamComplexityAnalysis.cpp  RamComplexityAnalysis.h  \
        RamLevelAnalysis.cpp  RamLevelAnalysis.h  \
        RamCondition.h                            \
        RamNode.h                                 \
        RamOperation.h                            \
        RamProgram.h                              \
        RamRelation.h                             \
        RamStatement.h                            \
        RamTransformer.cpp    RamTransformer.h    \
        RamTransforms.cpp     RamTransforms.h     \
        RamTranslationUnit.h                      \
        RamTypes.h                                \
        RamExpression.h                           \
        RamUtils.h                                \
        RamVisitor.h                              \
        ReadStream.h                              \
        ReadStreamCSV.h                           \
        RelationRepresentation.h                  \
        ReorderLiteralsTransformer.cpp            \
        ResolveAliasesTransformer.cpp             \
        SignalHandler.h                           \
        SrcLocation.cpp    SrcLocation.h          \
        Synthesiser.cpp       Synthesiser.h       \
        SynthesiserRelation.cpp                   \
        SynthesiserRelation.h                     \
        TypeSystem.cpp        TypeSystem.h        \
        WriteStream.h                             \
        WriteStreamCSV.h                          \
        parser.cc             parser.hh           \
        scanner.cc            stack.hh            \
        $(sqlite_sources)                         \
        $(libz_sources)                           \
        $(souffle_profile_sources)

# -- build souffle as a library so it can be reused in testing
noinst_LTLIBRARIES = libsouffle.la
libsouffle_la_SOURCES  = $(souffle_sources)
libsouffle_la_CXXFLAGS = $(souffle_CPPFLAGS) $(FFI_CFLAGS)
libsouffle_la_LDFLAGS = --static --dlopen --pic -ldl -lffi

souffle_SOURCES = main.cpp
souffle_LDADD = libsouffle.la

souffle_profile_SOURCES = souffle_prof.cpp
souffle_profile_CXXFLAGS = $(souffle_CPPFLAGS) -DMAKEDIR='"$(DIR)"'

dist_bin_SCRIPTS = souffle-compile souffle-config

EXTRA_DIST = parser.yy scanner.ll  test/test.h

soufflepublicdir = $(includedir)/souffle

soufflepublic_HEADERS = \
        CompiledOptions.h                         \
        BinaryConstraintOps.h                     \
        Brie.h                                    \
        BTree.h                                   \
        CompiledIndexUtils.h                      \
        CompiledRecord.h                          \
        CompiledSouffle.h                         \
        CompiledTuple.h                           \
        EventProcessor.h                          \
        Explain.h                                 \
        ExplainProvenance.h                       \
        ExplainProvenanceImpl.h                   \
        ExplainTree.h                             \
        EquivalenceRelation.h                     \
        IODirectives.h                            \
        IOSystem.h                                \
        IterUtils.h                               \
        LambdaBTree.h                             \
        Logger.h                                  \
        ParallelUtils.h                           \
        PiggyList.h                               \
        ProfileDatabase.h                         \
        ProfileEvent.h                            \
        RamTypes.h                                \
        ReadStream.h                              \
        ReadStreamCSV.h                           \
        SignalHandler.h                           \
        SouffleInterface.h                        \
        SymbolTable.h                             \
        Table.h                                   \
        UnionFind.h                               \
        Util.h                                    \
        WriteStream.h                             \
        WriteStreamCSV.h                          \
        json11.h                                  \
        $(libz_sources)                           \
        $(sqlite_sources)

souffleprofiledir = $(soufflepublicdir)/profile

souffleprofile_HEADERS = $(souffle_profile_sources)

souffleswigdir = $(soufflepublicdir)/swig

souffleswig_HEADERS = $(souffle_swig_sources)

# files to clean
CLEANFILES = $(BUILT_SOURCES)  parser.cc scanner.cc parser.hh stack.hh

# run Bison
$(builddir)/parser.hh: $(srcdir)/parser.yy
	$(BISON) -Wall -Werror -Wno-error=deprecated -Wno-error=other -v -d -o parser.cc $(srcdir)/parser.yy

# and FLEX
$(builddir)/scanner.cc: $(srcdir)/scanner.ll
	$(FLEX) -o scanner.cc $(srcdir)/scanner.ll

# driver depends on the generated header
$(builddir)/parser.cc $(builddir)/stack.hh $(builddir)/scanner.cc \
    $(builddir)/main.cpp $(builddir)/ParserDriver.cpp: $(builddir)/parser.hh

########## Unit Tests

AM_COLOR_TESTS=always

# -------------------------

# init check programs
check_PROGRAMS =

# profile utilities test
check_PROGRAMS += test/profile_util_test
test_profile_util_test_CXXFLAGS = $(souffle_CPPFLAGS) -I @abs_top_srcdir@/src/test
test_profile_util_test_SOURCES = test/profile_util_test.cpp
test_profile_util_test_LDADD = libsouffle.la

# utils test
check_PROGRAMS += test/util_test
test_util_test_CXXFLAGS = $(souffle_CPPFLAGS) -I @abs_top_srcdir@/src/test
test_util_test_SOURCES = test/util_test.cpp
test_util_test_LDADD = libsouffle.la

# matching test
check_PROGRAMS += test/matching_test
test_matching_test_CXXFLAGS = $(souffle_CPPFLAGS) -I @abs_top_srcdir@/src/test
test_matching_test_SOURCES = test/matching_test.cpp
test_matching_test_LDADD = libsouffle.la

# table test
check_PROGRAMS += test/table_test
test_table_test_CXXFLAGS = $(souffle_CPPFLAGS) -I @abs_top_srcdir@/src/test
test_table_test_SOURCES = test/table_test.cpp
test_table_test_LDADD = libsouffle.la

# b-tree set test
check_PROGRAMS += test/btree_set_test
test_btree_set_test_CXXFLAGS = $(souffle_CPPFLAGS) -I @abs_top_srcdir@/src/test
test_btree_set_test_SOURCES = test/btree_set_test.cpp
test_btree_set_test_LDADD = libsouffle.la

# b-tree multi-set test
check_PROGRAMS += test/btree_multiset_test
test_btree_multiset_test_CXXFLAGS = $(souffle_CPPFLAGS) -I @abs_top_srcdir@/src/test
test_btree_multiset_test_SOURCES = test/btree_multiset_test.cpp
test_btree_multiset_test_LDADD = libsouffle.la

# binary relation tests
check_PROGRAMS += test/binary_relation_test
test_binary_relation_test_CXXFLAGS = $(souffle_CPPFLAGS) -I @abs_top_srcdir@/src/test
test_binary_relation_test_SOURCES = test/binary_relation_test.cpp
test_binary_relation_test_LDADD = libsouffle.la

# pnappa's good ol fashioned data structure tests (auxilliary structures to binrel, and potentially useful outside)
check_PROGRAMS += test/eqrel_datastructure_test
test_eqrel_datastructure_test_CXXFLAGS = $(souffle_CPPFLAGS) -I @abs_top_srcdir@/src/test
test_eqrel_datastructure_test_SOURCES = test/eqrel_datastructure_test.cpp
test_eqrel_datastructure_test_LDADD = libsouffle.la

# compiled ram tuple test
check_PROGRAMS += test/compiled_tuple_test
test_compiled_tuple_test_CXXFLAGS = $(souffle_CPPFLAGS) -I @abs_top_srcdir@/src/test
test_compiled_tuple_test_SOURCES = test/compiled_tuple_test.cpp
test_compiled_tuple_test_LDADD = libsouffle.la

# compiled ram index utils test
check_PROGRAMS += test/compiled_index_utils_test
test_compiled_index_utils_test_CXXFLAGS = $(souffle_CPPFLAGS) -I @abs_top_srcdir@/src/test
test_compiled_index_utils_test_SOURCES = test/compiled_index_utils_test.cpp
test_compiled_index_utils_test_LDADD = libsouffle.la

# interpreter relation test
check_PROGRAMS += test/interpreter_relation_test
test_interpreter_relation_test_CXXFLAGS = $(souffle_bin_CPPFLAGS) -I @abs_top_srcdir@/src/test
test_interpreter_relation_test_SOURCES = test/interpreter_relation_test.cpp
test_interpreter_relation_test_LDADD = libsouffle.la

# type system test
check_PROGRAMS += test/type_system_test
test_type_system_test_CXXFLAGS = $(souffle_CPPFLAGS) -I @abs_top_srcdir@/src/test
test_type_system_test_SOURCES = test/type_system_test.cpp
test_type_system_test_LDADD = libsouffle.la

# constraints test
check_PROGRAMS += test/constraints_test
test_constraints_test_CXXFLAGS = $(souffle_CPPFLAGS) -I @abs_top_srcdir@/src/test
test_constraints_test_SOURCES = test/constraints_test.cpp
test_constraints_test_LDADD = libsouffle.la

# ast print test
check_PROGRAMS += test/ast_print_test
test_ast_print_test_CXXFLAGS = $(souffle_CPPFLAGS) -I @abs_top_srcdir@/src/test
test_ast_print_test_SOURCES = test/ast_print_test.cpp
test_ast_print_test_LDADD = libsouffle.la

# ast program test
check_PROGRAMS += test/ast_program_test
test_ast_program_test_CXXFLAGS = $(souffle_CPPFLAGS) -I @abs_top_srcdir@/src/test
test_ast_program_test_SOURCES = test/ast_program_test.cpp
test_ast_program_test_LDADD = libsouffle.la

# ast utils test
check_PROGRAMS += test/ast_utils_test
test_ast_utils_test_CXXFLAGS = $(souffle_CPPFLAGS) -I @abs_top_srcdir@/src/test
test_ast_utils_test_SOURCES = test/ast_utils_test.cpp
test_ast_utils_test_LDADD = libsouffle.la

# ast parser utils test
check_PROGRAMS += test/ast_parser_utils_test
test_ast_parser_utils_test_CXXFLAGS = $(souffle_CPPFLAGS) -I @abs_top_srcdir@/src/test
test_ast_parser_utils_test_SOURCES = test/ast_parser_utils_test.cpp
test_ast_parser_utils_test_LDADD = libsouffle.la

# symbol table
check_PROGRAMS += test/symbol_table_test
test_symbol_table_test_CXXFLAGS = $(souffle_bin_CPPFLAGS) -I @abs_top_srcdir@/src/test -DBUILDDIR='"@abs_top_builddir@/src/"'
test_symbol_table_test_SOURCES = test/symbol_table_test.cpp
test_symbol_table_test_LDADD = libsouffle.la

# graph utils
check_PROGRAMS += test/graph_utils_test
test_graph_utils_test_CXXFLAGS = $(souffle_bin_CPPFLAGS) -I @abs_top_srcdir@/src/test -DBUILDDIR='"@abs_top_builddir@/src/"'
test_graph_utils_test_SOURCES = test/graph_utils_test.cpp
test_graph_utils_test_LDADD = libsouffle.la

# trie implementation
check_PROGRAMS += test/brie_test
test_brie_test_CXXFLAGS = $(souffle_bin_CPPFLAGS) -I @abs_top_srcdir@/src/test -DBUILDDIR='"@abs_top_builddir@/src/"'
test_brie_test_SOURCES = test/brie_test.cpp
test_brie_test_LDADD = libsouffle.la

# parallel utils implementation
check_PROGRAMS += test/parallel_utils_test
test_parallel_utils_test_CXXFLAGS = $(souffle_bin_CPPFLAGS) -I @abs_top_srcdir@/src/test -DBUILDDIR='"@abs_top_builddir@/src/"'
test_parallel_utils_test_SOURCES = test/parallel_utils_test.cpp
test_parallel_utils_test_LDADD = libsouffle.la

# interpreter relation test
check_PROGRAMS += test/ram_condition_equal_clone_test
test_ram_condition_equal_clone_test_CXXFLAGS = $(souffle_bin_CPPFLAGS) -I @abs_top_srcdir@/src/test -DBUILDDIR='"@abs_top_builddir@/src/"'
test_ram_condition_equal_clone_test_SOURCES = test/ram_condition_equal_clone_test.cpp
test_ram_condition_equal_clone_test_LDADD = libsouffle.la

check_PROGRAMS += test/ram_statement_equal_clone_test
test_ram_statement_equal_clone_test_CXXFLAGS = $(souffle_bin_CPPFLAGS) -I @abs_top_srcdir@/src/test -DBUILDDIR='"@abs_top_builddir@/src/"'
test_ram_statement_equal_clone_test_SOURCES = test/ram_statement_equal_clone_test.cpp
test_ram_statement_equal_clone_test_LDADD = libsouffle.la

check_PROGRAMS += test/ram_expression_equal_clone_test
test_ram_expression_equal_clone_test_CXXFLAGS = $(souffle_bin_CPPFLAGS) -I @abs_top_srcdir@/src/test -DBUILDDIR='"@abs_top_builddir@/src/"'
test_ram_expression_equal_clone_test_SOURCES = test/ram_expression_equal_clone_test.cpp
test_ram_expression_equal_clone_test_LDADD = libsouffle.la

check_PROGRAMS += test/ram_operation_equal_clone_test
test_ram_operation_equal_clone_test_CXXFLAGS = $(souffle_bin_CPPFLAGS) -I @abs_top_srcdir@/src/test -DBUILDDIR='"@abs_top_builddir@/src/"'
test_ram_operation_equal_clone_test_SOURCES = test/ram_operation_equal_clone_test.cpp
test_ram_operation_equal_clone_test_LDADD = libsouffle.la

check_PROGRAMS += test/ram_relation_equal_clone_test
test_ram_relation_equal_clone_test_CXXFLAGS = $(souffle_bin_CPPFLAGS) -I @abs_top_srcdir@/src/test -DBUILDDIR='"@abs_top_builddir@/src/"'
test_ram_relation_equal_clone_test_SOURCES = test/ram_relation_equal_clone_test.cpp
test_ram_relation_equal_clone_test_LDADD = libsouffle.la

# relation test
check_PROGRAMS += test/ram_relation_test
test_ram_relation_test_CXXFLAGS = $(souffle_bin_CPPFLAGS) -I @abs_top_srcdir@/src/test -DBUILDDIR='"@abs_top_builddir@/src/"'
test_ram_relation_test_SOURCES = test/ram_relation_test.cpp
test_ram_relation_test_LDADD = libsouffle.la

# arithmetic test
check_PROGRAMS += test/ram_arithmetic_test
test_ram_arithmetic_test_CXXFLAGS = $(souffle_bin_CPPFLAGS) -I @abs_top_srcdir@/src/test -DBUILDDIR='"@abs_top_builddir@/src/"'
test_ram_arithmetic_test_SOURCES = test/ram_arithmetic_test.cpp
test_ram_arithmetic_test_LDADD = libsouffle.la

check_PROGRAMS += test/ram_type_conversion_test
test_ram_type_conversion_test_CXXFLAGS = $(souffle_bin_CPPFLAGS) -I @abs_top_srcdir@/src/test -DBUILDDIR='"@abs_top_builddir@/src/"'
test_ram_type_conversion_test_SOURCES = test/ram_type_conversion_test.cpp
test_ram_type_conversion_test_LDADD = libsouffle.la

# make all check-programs tests
TESTS = $(check_PROGRAMS)<|MERGE_RESOLUTION|>--- conflicted
+++ resolved
@@ -121,11 +121,7 @@
         InterpreterNode.h		          \
         InterpreterProgInterface.h                \
         InterpreterPreamble.h			  \
-<<<<<<< HEAD
-        RecordTable.h                             \
-=======
         InterpreterRecords.h                      \
->>>>>>> 45106171
         RamComplexityAnalysis.cpp  RamComplexityAnalysis.h  \
         RamLevelAnalysis.cpp  RamLevelAnalysis.h  \
         RamCondition.h                            \
