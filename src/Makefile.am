--- conflicted
+++ resolved
@@ -151,34 +151,13 @@
                         CompiledRamTuple.h      \
                         CompiledRamRecord.h     \
                         CompiledSouffle.h       \
-<<<<<<< HEAD
-				        SouffleInterface.h      \
-				        ParallelUtils.h         \
-				        RamTypes.h              \
-				        BTree.h                 \
-				        UnionFind.h             \
-				        BinaryRelation.h        \
-				        BlockList.h             \
-				        Trie.h                  \
-				        Table.h                 \
-				        Util.h                  \
-				        IterUtils.h             \
-				        SymbolTable.h           \
-				        RamLogger.h             \
-				        SqliteRelationWriter.h  \
-				        IOSystem.h              \
-				        ReadStream.h            \
-				        ReadStreamCSV.h         \
-				        SymbolMask.h            \
-				        ReadStreamSQLite.h      \
-				        WriteStream.h           \
-                        WriteStreamCSV.h        \
-                        WriteStreamSQLite.h
-=======
                         SouffleInterface.h      \
                         ParallelUtils.h         \
                         BTree.h                 \
                         Trie.h                  \
+                        UnionFind.h             \
+                        BinaryRelation.h        \
+                        BlockList.h             \
                         Table.h                 \
                         Util.h                  \
                         Macro.h                 \
@@ -196,7 +175,6 @@
                         SymbolMask.h            \
                         WriteStream.h           \
                         WriteStreamCSV.h
->>>>>>> ae25bc0c
 
 souffle_CPPFLAGS = -DPACKAGE_VERSION="\"${PACKAGE_VERSION}\""
 
