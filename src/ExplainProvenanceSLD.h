/*
 * Souffle - A Datalog Compiler
 * Copyright (c) 2017, The Souffle Developers. All rights reserved
 * Licensed under the Universal Permissive License v 1.0 as shown at:
 * - https://opensource.org/licenses/UPL
 * - <souffle root>/licenses/SOUFFLE-UPL.txt
 */

/************************************************************************
 *
 * @file ExplainProvenanceSLD.h
 *
 * Implementation of abstract class in ExplainProvenance.h for guided SLD provenance
 *
 ***********************************************************************/

#pragma once

#include "BinaryConstraintOps.h"
#include "ExplainProvenance.h"
#include "Util.h"

#include <algorithm>
#include <chrono>
#include <map>
#include <memory>
#include <sstream>
#include <string>
#include <vector>

namespace souffle {

class ExplainProvenanceSLD : public ExplainProvenance {
<<<<<<< HEAD
private:
    std::map<std::pair<std::string, size_t>, std::vector<std::string>> info;
    std::map<std::pair<std::string, size_t>, std::string> rules;
    std::vector<std::vector<RamDomain>> subproofs;
    std::vector<std::string> constraintList = {
            "=", "!=", "<", "<=", ">=", ">", "match", "contains", "not_match", "not_contains"};

    std::pair<int, int> findTuple(const std::string& relName, std::vector<RamDomain> tup) {
        auto rel = prog.getRelation(relName);

        if (rel == nullptr) {
            return std::make_pair(-1, -1);
        }

        // find correct tuple
        for (auto& tuple : *rel) {
            bool match = true;
            std::vector<RamDomain> currentTuple;

            for (size_t i = 0; i < rel->getArity() - 2; i++) {
                RamDomain n;
                if (*rel->getAttrType(i) == 's') {
                    std::string s;
                    tuple >> s;
                    n = symTable.lookupExisting(s);
                } else {
                    tuple >> n;
                }

                currentTuple.push_back(n);

                if (n != tup[i]) {
                    match = false;
                    break;
                }
            }

            if (match) {
                RamDomain ruleNum;
                tuple >> ruleNum;

                RamDomain levelNum;
                tuple >> levelNum;

                return std::make_pair(ruleNum, levelNum);
            }
        }

        // if no tuple exists
        return std::make_pair(-1, -1);
    }

    void printRelationOutput(
            const SymbolMask& symMask, const IODirectives& ioDir, const Relation& rel) override {
        WriteCoutCSVFactory().getWriter(symMask, symTable, ioDir, true)->writeAll(rel);
    }

=======
>>>>>>> 931c01cd
public:
    ExplainProvenanceSLD(SouffleProgram& prog) : ExplainProvenance(prog) {
        setup();
    }

    void setup() override {
        // for each clause, store a mapping from the head relation name to body relation names
        for (auto& rel : prog.getAllRelations()) {
            std::string name = rel->getName();

            // only process info relations
            if (name.find("@info") == std::string::npos) {
                continue;
            }

            // find all the info tuples
            for (auto& tuple : *rel) {
                std::vector<std::string> bodyLiterals;

                RamDomain ruleNum;
                tuple >> ruleNum;

                for (size_t i = 1; i < rel->getArity() - 1; i++) {
                    std::string bodyLit;
                    tuple >> bodyLit;
                    bodyLiterals.push_back(bodyLit);
                }

                std::string rule;
                tuple >> rule;

                info.insert({std::make_pair(name.substr(0, name.find(".@info")), ruleNum), bodyLiterals});
                rules.insert({std::make_pair(name.substr(0, name.find(".@info")), ruleNum), rule});
            }
        }
    }

    std::unique_ptr<TreeNode> explain(
            std::string relName, std::vector<RamDomain> tuple, int ruleNum, int levelNum, size_t depthLimit) {
        std::stringstream joinedArgs;
        joinedArgs << join(numsToArgs(relName, tuple), ", ");
        auto joinedArgsStr = joinedArgs.str();

        // if fact
        if (levelNum == 0) {
            return std::make_unique<LeafNode>(relName + "(" + joinedArgsStr + ")");
        }

        assert(info.find(std::make_pair(relName, ruleNum)) != info.end() && "invalid rule for tuple");

        // if depth limit exceeded
        if (depthLimit <= 1) {
            tuple.push_back(ruleNum);
            tuple.push_back(levelNum);

            // find if subproof exists already
            size_t idx = 0;
            auto it = std::find(subproofs.begin(), subproofs.end(), tuple);
            if (it != subproofs.end()) {
                idx = it - subproofs.begin();
            } else {
                subproofs.push_back(tuple);
                idx = subproofs.size() - 1;
            }

            return std::make_unique<LeafNode>("subproof " + relName + "(" + std::to_string(idx) + ")");
        }

        auto internalNode = std::make_unique<InnerNode>(
                relName + "(" + joinedArgsStr + ")", "(R" + std::to_string(ruleNum) + ")");

        // make return vector pointer
        std::vector<RamDomain> ret;
        std::vector<bool> err;

        // add level number to tuple
        tuple.push_back(levelNum);

        // execute subroutine to get subproofs
        prog.executeSubroutine(relName + "_" + std::to_string(ruleNum) + "_subproof", tuple, ret, err);

        // recursively get nodes for subproofs
        size_t tupleCurInd = 0;
        auto bodyRelations = info[std::make_pair(relName, ruleNum)];

        // start from begin + 1 because the first element represents the head atom
        for (auto it = bodyRelations.begin() + 1; it < bodyRelations.end(); it++) {
            std::string bodyLiteral = *it;
            // split bodyLiteral since it contains relation name plus arguments
            std::string bodyRel = splitString(bodyLiteral, ',')[0];

            // check whether the current atom is a constraint
            bool isConstraint =
                    std::find(constraintList.begin(), constraintList.end(), bodyRel) != constraintList.end();

            // handle negated atom names
            auto bodyRelAtomName = bodyRel;
            if (bodyRel[0] == '!') {
                bodyRelAtomName = bodyRel.substr(1);
            }

            // traverse subroutine return
            size_t arity;
            if (isConstraint) {
                // we only handle binary constraints, and assume arity is 4 to account for hidden provenance
                // annotations
                arity = 4;
            } else {
                arity = prog.getRelation(bodyRelAtomName)->getArity();
            }
            auto tupleEnd = tupleCurInd + arity;

            // store current tuple and error
            std::vector<RamDomain> subproofTuple;
            std::vector<bool> subproofTupleError;

            for (; tupleCurInd < tupleEnd - 2; tupleCurInd++) {
                subproofTuple.push_back(ret[tupleCurInd]);
                subproofTupleError.push_back(err[tupleCurInd]);
            }

            int subproofRuleNum = ret[tupleCurInd];
            int subproofLevelNum = ret[tupleCurInd + 1];

            // for a negation, display the corresponding tuple and do not recurse
            if (bodyRel[0] == '!') {
                std::stringstream joinedTuple;
                joinedTuple << join(numsToArgs(bodyRelAtomName, subproofTuple, &subproofTupleError), ", ");
                auto joinedTupleStr = joinedTuple.str();
                internalNode->add_child(std::make_unique<LeafNode>(bodyRel + "(" + joinedTupleStr + ")"));
                internalNode->setSize(internalNode->getSize() + 1);
                // for a binary constraint, display the corresponding values and do not recurse
            } else if (isConstraint) {
                std::stringstream joinedConstraint;

                if (isNumericBinaryConstraintOp(toBinaryConstraintOp(bodyRel))) {
                    joinedConstraint << subproofTuple[0] << " " << bodyRel << " " << subproofTuple[1];
                } else {
                    joinedConstraint << bodyRel << "(\"" << symTable.resolve(subproofTuple[0]) << "\", \""
                                     << symTable.resolve(subproofTuple[1]) << "\")";
                }

                internalNode->add_child(std::make_unique<LeafNode>(joinedConstraint.str()));
                internalNode->setSize(internalNode->getSize() + 1);
                // otherwise, for a normal tuple, recurse
            } else {
                auto child =
                        explain(bodyRel, subproofTuple, subproofRuleNum, subproofLevelNum, depthLimit - 1);
                internalNode->setSize(internalNode->getSize() + child->getSize());
                internalNode->add_child(std::move(child));
            }

            tupleCurInd = tupleEnd;
        }

        return std::move(internalNode);
    }

    std::unique_ptr<TreeNode> explain(
            std::string relName, std::vector<std::string> args, size_t depthLimit) override {
        auto tuple = argsToNums(relName, args);
        if (tuple.empty()) {
            return std::make_unique<LeafNode>("Relation not found");
        }

        std::pair<int, int> tupleInfo = findTuple(relName, tuple);
        int ruleNum = tupleInfo.first;
        int levelNum = tupleInfo.second;

        if (ruleNum < 0 || levelNum == -1) {
            return std::make_unique<LeafNode>("Tuple not found");
        }

        return explain(relName, tuple, ruleNum, levelNum, depthLimit);
    }

    std::unique_ptr<TreeNode> explainSubproof(
            std::string relName, RamDomain subproofNum, size_t depthLimit) override {
        if (subproofNum >= (int)subproofs.size()) {
            return std::make_unique<LeafNode>("Subproof not found");
        }

        auto tup = subproofs[subproofNum];
        RamDomain levelNum = tup.back();
        tup.pop_back();
        RamDomain ruleNum = tup.back();
        tup.pop_back();

        return explain(relName, tup, ruleNum, levelNum, depthLimit);
    }

    std::vector<std::string> explainNegationGetVariables(
            std::string relName, std::vector<std::string> args, size_t ruleNum) override {
        std::vector<std::string> variables;

        // check that the tuple actually doesn't exist
        if (findTuple(relName, argsToNums(relName, args)) != std::make_pair(-1, -1)) {
            // return a sentinel value
            return std::vector<std::string>({"@"});
        }

        // atom meta information stored for the current rule
        auto atoms = info[std::make_pair(relName, ruleNum)];

        // atoms[0] represents variables in the head atom
        auto headVariables = splitString(atoms[0], ',');

        // check that head variable bindings make sense, i.e. for a head like a(x, x), make sure both x are
        // the same value
        std::map<std::string, std::string> headVariableMapping;
        for (size_t i = 0; i < headVariables.size(); i++) {
            if (headVariableMapping.find(headVariables[i]) == headVariableMapping.end()) {
                headVariableMapping[headVariables[i]] = args[i];
            } else {
                if (headVariableMapping[headVariables[i]] != args[i]) {
                    return std::vector<std::string>({"@non_matching"});
                }
            }
        }

        // get body variables
        std::vector<std::string> uniqueBodyVariables;
        for (auto it = atoms.begin() + 1; it < atoms.end(); it++) {
            auto atomRepresentation = splitString(*it, ',');

            // atomRepresentation.begin() + 1 because the first element is the relation name of the atom
            // which is not relevant for finding variables
            for (auto atomIt = atomRepresentation.begin() + 1; atomIt < atomRepresentation.end(); atomIt++) {
                if (!contains(uniqueBodyVariables, *atomIt) && !contains(headVariables, *atomIt)) {
                    uniqueBodyVariables.push_back(*atomIt);
                }
            }
        }

        return uniqueBodyVariables;
    }

    std::unique_ptr<TreeNode> explainNegation(std::string relName, size_t ruleNum,
            const std::vector<std::string>& tuple,
            std::map<std::string, std::string>& bodyVariables) override {
        // construct a vector of unique variables that occur in the rule
        std::vector<std::string> uniqueVariables;

        // we also need to know the type of each variable
        std::map<std::string, char> variableTypes;

        // atom meta information stored for the current rule
        auto atoms = info[std::make_pair(relName, ruleNum)];

        // atoms[0] represents variables in the head atom
        auto headVariables = splitString(atoms[0], ',');

        uniqueVariables.insert(uniqueVariables.end(), headVariables.begin(), headVariables.end());

        // get body variables
        for (auto it = atoms.begin() + 1; it < atoms.end(); it++) {
            auto atomRepresentation = splitString(*it, ',');

            // atomRepresentation.begin() + 1 because the first element is the relation name of the atom
            // which is not relevant for finding variables
            for (auto atomIt = atomRepresentation.begin() + 1; atomIt < atomRepresentation.end(); atomIt++) {
                if (!contains(uniqueVariables, *atomIt) && !contains(headVariables, *atomIt)) {
                    uniqueVariables.push_back(*atomIt);

                    // store type of variable
                    auto currentRel = prog.getRelation(atomRepresentation[0]);
                    assert(currentRel != nullptr &&
                            ("relation " + atomRepresentation[0] + " doesn't exist").c_str());
                    variableTypes[*atomIt] =
                            *currentRel->getAttrType(atomIt - atomRepresentation.begin() - 1);
                }
            }
        }

        std::vector<RamDomain> args;

        size_t varCounter = 0;

        // construct arguments to pass in to the subroutine
        // - this contains the variable bindings selected by the user

        // add number representation of tuple
        auto tupleNums = argsToNums(relName, tuple);
        args.insert(args.end(), tupleNums.begin(), tupleNums.end());
        varCounter += tuple.size();

        while (varCounter < uniqueVariables.size()) {
            auto var = uniqueVariables[varCounter];
            auto varValue = bodyVariables[var];
            if (variableTypes[var] == 's') {
                if (varValue.size() >= 2 && varValue[0] == '"' && varValue[varValue.size() - 1] == '"') {
                    auto originalStr = varValue.substr(1, varValue.size() - 2);
                    args.push_back(symTable.lookup(originalStr));
                } else {
                    // assume no quotation marks
                    args.push_back(symTable.lookup(varValue));
                }
            } else {
                args.push_back(std::stoi(varValue));
            }

            varCounter++;
        }

        // set up return and error vectors for subroutine calling
        std::vector<RamDomain> ret;
        std::vector<bool> err;

        // execute subroutine to get subproofs
        prog.executeSubroutine(
                relName + "_" + std::to_string(ruleNum) + "_negation_subproof", args, ret, err);

        // construct tree nodes
        std::stringstream joinedArgsStr;
        joinedArgsStr << join(tuple, ",");
        auto internalNode = std::make_unique<InnerNode>(
                relName + "(" + joinedArgsStr.str() + ")", "(R" + std::to_string(ruleNum) + ")");

        // traverse return vector and construct child nodes
        // making sure we display existent and non-existent tuples correctly
        int literalCounter = 1;
        for (size_t returnCounter = 0; returnCounter < ret.size(); returnCounter++) {
            // check what the next contained atom is
            bool atomExists;
            if (err[returnCounter]) {
                atomExists = false;
                returnCounter++;
            } else {
                atomExists = true;
                assert(err[returnCounter + 1] && "there should be a separator for literals in return");
                returnCounter += 2;
            }

            // get the relation of the current atom
            auto atomRepresentation = splitString(atoms[literalCounter], ',');
            std::string bodyRel = atomRepresentation[0];

            // check whether the current atom is a constraint
            bool isConstraint =
                    std::find(constraintList.begin(), constraintList.end(), bodyRel) != constraintList.end();

            // handle negated atom names
            auto bodyRelAtomName = bodyRel;
            if (bodyRel[0] == '!') {
                bodyRelAtomName = bodyRel.substr(1);
            }

            // traverse subroutine return
            size_t arity;
            if (isConstraint) {
                // we only handle binary constraints, and assume arity is 4 to account for hidden provenance
                // annotations
                arity = 4;
            } else {
                arity = prog.getRelation(bodyRelAtomName)->getArity();
            }

            // process current literal
            std::vector<RamDomain> atomValues;
            std::vector<bool> atomErrs;
            size_t j = returnCounter;
            for (; j < returnCounter + arity - 2; j++) {
                atomValues.push_back(ret[j]);
                atomErrs.push_back(err[j]);
            }

            // add child nodes to the proof tree
            std::stringstream childLabel;
            if (isConstraint) {
                assert(atomValues.size() == 2 && "not a binary constraint");

                if (isNumericBinaryConstraintOp(toBinaryConstraintOp(bodyRel))) {
                    childLabel << atomValues[0] << " " << bodyRel << " " << atomValues[1];
                } else {
                    childLabel << bodyRel << "(\"" << symTable.resolve(atomValues[0]) << "\", \""
                               << symTable.resolve(atomValues[1]) << "\")";
                }
            } else {
                childLabel << bodyRel << "(";
                childLabel << join(numsToArgs(bodyRelAtomName, atomValues, &atomErrs), ", ");
                childLabel << ")";
            }

            if (atomExists) {
                childLabel << " ✓";
            } else {
                childLabel << " x";
            }

            internalNode->add_child(std::make_unique<LeafNode>(childLabel.str()));
            internalNode->setSize(internalNode->getSize() + 1);

            returnCounter = j - 1;
            literalCounter++;
        }

        return std::move(internalNode);
    }

    std::string getRule(std::string relName, size_t ruleNum) override {
        auto key = make_pair(relName, ruleNum);

        auto rule = rules.find(key);
        if (rule == rules.end()) {
            return "Rule not found";
        } else {
            return rule->second;
        }
    }

    std::vector<std::string> getRules(std::string relName) override {
        std::vector<std::string> relRules;
        // go through all rules
        for (auto it = rules.begin(); it != rules.end(); it++) {
            if (it->first.first == relName) {
                relRules.push_back(it->second);
            }
        }

        return relRules;
    }

    std::string measureRelation(std::string relName) override {
        auto rel = prog.getRelation(relName);

        if (rel == nullptr) {
            return "No relation found\n";
        }

        auto size = rel->size();
        int skip = size / 10;

        if (skip == 0) skip = 1;

        std::stringstream ss;

        auto before_time = std::chrono::high_resolution_clock::now();

        int numTuples = 0;
        int proc = 0;
        for (auto& tuple : *rel) {
            auto tupleStart = std::chrono::high_resolution_clock::now();

            if (numTuples % skip != 0) {
                numTuples++;
                continue;
            }

            std::vector<RamDomain> currentTuple;
            for (size_t i = 0; i < rel->getArity() - 2; i++) {
                RamDomain n;
                if (*rel->getAttrType(i) == 's') {
                    std::string s;
                    tuple >> s;
                    n = symTable.lookupExisting(s.c_str());
                } else {
                    tuple >> n;
                }

                currentTuple.push_back(n);
            }

            RamDomain ruleNum;
            tuple >> ruleNum;

            RamDomain levelNum;
            tuple >> levelNum;

            std::cout << "Tuples expanded: "
                      << explain(relName, currentTuple, ruleNum, levelNum, 20)->getSize();
            numTuples++;
            proc++;

            auto tupleEnd = std::chrono::high_resolution_clock::now();
            auto tupleDuration =
                    std::chrono::duration_cast<std::chrono::duration<double>>(tupleEnd - tupleStart);

            std::cout << ", Time: " << tupleDuration.count() << "\n";
        }

        auto after_time = std::chrono::high_resolution_clock::now();
        auto duration = std::chrono::duration_cast<std::chrono::duration<double>>(after_time - before_time);

        ss << "total: " << proc << " ";
        ss << duration.count() << std::endl;

        return ss.str();
    }

    void printRulesJSON(std::ostream& os) override {
        os << "\"rules\": [\n";
        bool first = true;
        for (auto const& cur : rules) {
            if (first)
                first = false;
            else
                os << ",\n";
            os << "\t{ \"rule-number\": \"(R" << cur.first.second << ")\", \"rule\": \""
               << stringify(cur.second) << "\"}";
        }
        os << "\n]\n";
    }

private:
    std::map<std::pair<std::string, size_t>, std::vector<std::string>> info;
    std::map<std::pair<std::string, size_t>, std::string> rules;
    std::vector<std::vector<RamDomain>> subproofs;
    std::vector<std::string> constraintList = {
            "=", "!=", "<", "<=", ">=", ">", "match", "contains", "not_match", "not_contains"};

    std::pair<int, int> findTuple(const std::string& relName, std::vector<RamDomain> tup) {
        auto rel = prog.getRelation(relName);

        if (rel == nullptr) {
            return std::make_pair(-1, -1);
        }

        // find correct tuple
        for (auto& tuple : *rel) {
            bool match = true;
            std::vector<RamDomain> currentTuple;

            for (size_t i = 0; i < rel->getArity() - 2; i++) {
                RamDomain n;
                if (*rel->getAttrType(i) == 's') {
                    std::string s;
                    tuple >> s;
                    n = prog.getSymbolTable().lookupExisting(s);
                } else {
                    tuple >> n;
                }

                currentTuple.push_back(n);

                if (n != tup[i]) {
                    match = false;
                    break;
                }
            }

            if (match) {
                RamDomain ruleNum;
                tuple >> ruleNum;

                RamDomain levelNum;
                tuple >> levelNum;

                return std::make_pair(ruleNum, levelNum);
            }
        }

        // if no tuple exists
        return std::make_pair(-1, -1);
    }

    void printRelationOutput(
            const std::vector<bool>& symMask, const IODirectives& ioDir, const Relation& rel) override {
        WriteCoutCSVFactory().getWriter(symMask, prog.getSymbolTable(), ioDir, true)->writeAll(rel);
    }
};

}  // end of namespace souffle<|MERGE_RESOLUTION|>--- conflicted
+++ resolved
@@ -31,66 +31,6 @@
 namespace souffle {
 
 class ExplainProvenanceSLD : public ExplainProvenance {
-<<<<<<< HEAD
-private:
-    std::map<std::pair<std::string, size_t>, std::vector<std::string>> info;
-    std::map<std::pair<std::string, size_t>, std::string> rules;
-    std::vector<std::vector<RamDomain>> subproofs;
-    std::vector<std::string> constraintList = {
-            "=", "!=", "<", "<=", ">=", ">", "match", "contains", "not_match", "not_contains"};
-
-    std::pair<int, int> findTuple(const std::string& relName, std::vector<RamDomain> tup) {
-        auto rel = prog.getRelation(relName);
-
-        if (rel == nullptr) {
-            return std::make_pair(-1, -1);
-        }
-
-        // find correct tuple
-        for (auto& tuple : *rel) {
-            bool match = true;
-            std::vector<RamDomain> currentTuple;
-
-            for (size_t i = 0; i < rel->getArity() - 2; i++) {
-                RamDomain n;
-                if (*rel->getAttrType(i) == 's') {
-                    std::string s;
-                    tuple >> s;
-                    n = symTable.lookupExisting(s);
-                } else {
-                    tuple >> n;
-                }
-
-                currentTuple.push_back(n);
-
-                if (n != tup[i]) {
-                    match = false;
-                    break;
-                }
-            }
-
-            if (match) {
-                RamDomain ruleNum;
-                tuple >> ruleNum;
-
-                RamDomain levelNum;
-                tuple >> levelNum;
-
-                return std::make_pair(ruleNum, levelNum);
-            }
-        }
-
-        // if no tuple exists
-        return std::make_pair(-1, -1);
-    }
-
-    void printRelationOutput(
-            const SymbolMask& symMask, const IODirectives& ioDir, const Relation& rel) override {
-        WriteCoutCSVFactory().getWriter(symMask, symTable, ioDir, true)->writeAll(rel);
-    }
-
-=======
->>>>>>> 931c01cd
 public:
     ExplainProvenanceSLD(SouffleProgram& prog) : ExplainProvenance(prog) {
         setup();
@@ -618,7 +558,7 @@
                 if (*rel->getAttrType(i) == 's') {
                     std::string s;
                     tuple >> s;
-                    n = prog.getSymbolTable().lookupExisting(s);
+                    n = symTable.lookupExisting(s);
                 } else {
                     tuple >> n;
                 }
