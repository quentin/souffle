/*
 * Souffle - A Datalog Compiler
 * Copyright (c) 2013, 2015, Oracle and/or its affiliates. All rights reserved
 * Licensed under the Universal Permissive License v 1.0 as shown at:
 * - https://opensource.org/licenses/UPL
 * - <souffle root>/licenses/SOUFFLE-UPL.txt
 */

/************************************************************************
 *
 * @file main.cpp
 *
 * Main driver for Souffle
 *
 ***********************************************************************/

#include "Global.h"
#include "ast/Node.h"
#include "ast/Program.h"
#include "ast/TranslationUnit.h"
#include "ast/analysis/PrecedenceGraph.h"
#include "ast/analysis/SCCGraph.h"
#include "ast/analysis/Type.h"
#include "ast/transform/ADTtoRecords.h"
#include "ast/transform/AddNullariesToAtomlessAggregates.h"
#include "ast/transform/ComponentChecker.h"
#include "ast/transform/ComponentInstantiation.h"
#include "ast/transform/Conditional.h"
#include "ast/transform/ExecutionPlanChecker.h"
#include "ast/transform/Fixpoint.h"
#include "ast/transform/FoldAnonymousRecords.h"
#include "ast/transform/GroundWitnesses.h"
#include "ast/transform/GroundedTermsChecker.h"
#include "ast/transform/IOAttributes.h"
#include "ast/transform/IODefaults.h"
#include "ast/transform/InlineRelations.h"
#include "ast/transform/MagicSet.h"
#include "ast/transform/MaterializeAggregationQueries.h"
#include "ast/transform/MaterializeSingletonAggregation.h"
#include "ast/transform/MinimiseProgram.h"
#include "ast/transform/NameUnnamedVariables.h"
#include "ast/transform/NormaliseRanges.h"
#include "ast/transform/PartitionBodyLiterals.h"
#include "ast/transform/Pipeline.h"
#include "ast/transform/PolymorphicObjects.h"
#include "ast/transform/PragmaChecker.h"
#include "ast/transform/Provenance.h"
#include "ast/transform/ReduceExistentials.h"
#include "ast/transform/RemoveBooleanConstraints.h"
#include "ast/transform/RemoveEmptyRelations.h"
#include "ast/transform/RemoveRedundantRelations.h"
#include "ast/transform/RemoveRedundantSums.h"
#include "ast/transform/RemoveRelationCopies.h"
#include "ast/transform/RemoveTypecasts.h"
#include "ast/transform/ReorderLiterals.h"
#include "ast/transform/ReplaceSingletonVariables.h"
#include "ast/transform/ResolveAliases.h"
#include "ast/transform/ResolveAnonymousRecordAliases.h"
#include "ast/transform/SemanticChecker.h"
#include "ast/transform/SimplifyAggregateTargetExpression.h"
#include "ast/transform/UniqueAggregationVariables.h"
#include "ast2ram/AstToRamTranslator.h"
#include "config.h"
#include "interpreter/Engine.h"
#include "interpreter/ProgInterface.h"
#include "parser/ParserDriver.h"
#include "ram/Node.h"
#include "ram/Program.h"
#include "ram/TranslationUnit.h"
#include "ram/transform/ChoiceConversion.h"
#include "ram/transform/CollapseFilters.h"
#include "ram/transform/Conditional.h"
#include "ram/transform/EliminateDuplicates.h"
#include "ram/transform/ExpandFilter.h"
#include "ram/transform/HoistAggregate.h"
#include "ram/transform/HoistConditions.h"
#include "ram/transform/IfConversion.h"
#include "ram/transform/IndexedInequality.h"
#include "ram/transform/Loop.h"
#include "ram/transform/MakeIndex.h"
#include "ram/transform/Parallel.h"
#include "ram/transform/ReorderConditions.h"
#include "ram/transform/ReorderFilterBreak.h"
#include "ram/transform/ReportIndex.h"
#include "ram/transform/Sequence.h"
#include "ram/transform/Transformer.h"
#include "ram/transform/TupleId.h"
#include "reports/DebugReport.h"
#include "reports/ErrorReport.h"
#include "souffle/RamTypes.h"
#include "souffle/profile/Tui.h"
#include "souffle/provenance/Explain.h"
#include "souffle/utility/ContainerUtil.h"
#include "souffle/utility/FileUtil.h"
#include "souffle/utility/MiscUtil.h"
#include "souffle/utility/StreamUtil.h"
#include "souffle/utility/StringUtil.h"
#include "synthesiser/Synthesiser.h"
#include <cassert>
#include <chrono>
#include <cstdio>
#include <cstdlib>
#include <ctime>
#include <iomanip>
#include <iostream>
#include <map>
#include <memory>
#include <set>
#include <sstream>
#include <stdexcept>
#include <string>
#include <thread>
#include <utility>
#include <vector>

namespace souffle {

/**
 * Executes a binary file.
 */
void executeBinary(const std::string& binaryFilename) {
    assert(!binaryFilename.empty() && "binary filename cannot be blank");

    // check whether the executable exists
    if (!isExecutable(binaryFilename)) {
        throw std::invalid_argument("Generated executable <" + binaryFilename + "> could not be found");
    }

    std::string ldPath;
    // run the executable
    if (Global::config().has("library-dir")) {
        for (const std::string& library : splitString(Global::config().get("library-dir"), ' ')) {
            ldPath += library + ':';
        }
        ldPath.pop_back();
        setenv("LD_LIBRARY_PATH", ldPath.c_str(), 1);
    }

    std::string exePath;
#ifdef __APPLE__
    // OSX does not pass on the environment from setenv so add it to the command line
    exePath = "DYLD_LIBRARY_PATH=\"" + ldPath + "\" ";
#endif
    exePath += binaryFilename;

    int exitCode = system(exePath.c_str());

    if (Global::config().get("dl-program").empty()) {
        remove(binaryFilename.c_str());
        remove((binaryFilename + ".cpp").c_str());
    }

    // exit with same code as executable
    if (exitCode != EXIT_SUCCESS) {
        exit(exitCode);
    }
}

/**
 * Compiles the given source file to a binary file.
 */
void compileToBinary(std::string compileCmd, const std::string& sourceFilename) {
    // add source code
    compileCmd += ' ';
    for (const std::string& path : splitString(Global::config().get("library-dir"), ' ')) {
        // The first entry may be blank
        if (path.empty()) {
            continue;
        }
        compileCmd += "-L" + path + ' ';
    }
    for (const std::string& library : splitString(Global::config().get("libraries"), ' ')) {
        // The first entry may be blank
        if (library.empty()) {
            continue;
        }
        compileCmd += "-l" + library + ' ';
    }

    compileCmd += sourceFilename;

    // run executable
    if (system(compileCmd.c_str()) != 0) {
        throw std::invalid_argument("failed to compile C++ source <" + sourceFilename + ">");
    }
}

int main(int argc, char** argv) {
    /* Time taking for overall runtime */
    auto souffle_start = std::chrono::high_resolution_clock::now();

    /* have all to do with command line arguments in its own scope, as these are accessible through the global
     * configuration only */
    try {
        std::stringstream header;
        header << "============================================================================" << std::endl;
        header << "souffle -- A datalog engine." << std::endl;
        header << "Usage: souffle [OPTION] FILE." << std::endl;
        header << "----------------------------------------------------------------------------" << std::endl;
        header << "Options:" << std::endl;

        std::stringstream footer;
        footer << "----------------------------------------------------------------------------" << std::endl;
        footer << "Version: " << PACKAGE_VERSION << "" << std::endl;
        footer << "----------------------------------------------------------------------------" << std::endl;
        footer << "Copyright (c) 2016-20 The Souffle Developers." << std::endl;
        footer << "Copyright (c) 2013-16 Oracle and/or its affiliates." << std::endl;
        footer << "All rights reserved." << std::endl;
        footer << "============================================================================" << std::endl;

        // command line options, the environment will be filled with the arguments passed to them, or
        // the empty string if they take none
        // main option, the datalog program itself, has an empty key
        std::vector<MainOption> options{{"", 0, "", "", false, ""},
                {"fact-dir", 'F', "DIR", ".", false, "Specify directory for fact files."},
                {"include-dir", 'I', "DIR", ".", true, "Specify directory for include files."},
                {"output-dir", 'D', "DIR", ".", false,
                        "Specify directory for output files. If <DIR> is `-` then stdout is used."},
                {"jobs", 'j', "N", "1", false,
                        "Run interpreter/compiler in parallel using N threads, N=auto for system "
                        "default."},
                {"compile", 'c', "", "", false,
                        "Generate C++ source code, compile to a binary executable, then run this "
                        "executable."},
                {"generate", 'g', "FILE", "", false,
                        "Generate C++ source code for the given Datalog program and write it to "
                        "<FILE>. If <FILE> is `-` then stdout is used."},
                {"swig", 's', "LANG", "", false,
                        "Generate SWIG interface for given language. The values <LANG> accepts is java and "
                        "python. "},
                {"library-dir", 'L', "DIR", "", false, "Specify directory for library files."},
                {"libraries", 'l', "FILE", "", false, "Specify libraries."},
                {"no-warn", 'w', "", "", false, "Disable warnings."},
                {"magic-transform", 'm', "RELATIONS", "", false,
                        "Enable magic set transformation changes on the given relations, use '*' "
                        "for all."},
                {"macro", 'M', "MACROS", "", false, "Set macro definitions for the pre-processor"},
                {"disable-transformers", 'z', "TRANSFORMERS", "", false,
                        "Disable the given AST transformers."},
                {"dl-program", 'o', "FILE", "", false,
                        "Generate C++ source code, written to <FILE>, and compile this to a "
                        "binary executable (without executing it)."},
                {"live-profile", '\2', "", "", false, "Enable live profiling."},
                {"profile", 'p', "FILE", "", false, "Enable profiling, and write profile data to <FILE>."},
                {"profile-use", 'u', "FILE", "", false,
                        "Use profile log-file <FILE> for profile-guided optimization."},
                {"debug-report", 'r', "FILE", "", false, "Write HTML debug report to <FILE>."},
                {"pragma", 'P', "OPTIONS", "", false, "Set pragma options."},
                {"provenance", 't', "[ none | explain | explore ]", "", false,
                        "Enable provenance instrumentation and interaction."},
                {"verbose", 'v', "", "", false, "Verbose output."},
                {"version", '\3', "", "", false, "Version."},
                {"show", '\4',
                        "[ parse-errors | precedence-graph | scc-graph | transformed-datalog | "
                        "transformed-ram | type-analysis ]",
                        "", false, "Print selected program information."},
                {"parse-errors", '\5', "", "", false, "Show parsing errors, if any, then exit."},
                {"help", 'h', "", "", false, "Display this help message."},
                {"legacy", '\6', "", "", false, "Enable legacy support."}};
        Global::config().processArgs(argc, argv, header.str(), footer.str(), options);

        // ------ command line arguments -------------

        // Take in pragma options from the command line
        if (Global::config().has("pragma")) {
            std::vector<std::string> configOptions = splitString(Global::config().get("pragma"), ';');
            for (const std::string& option : configOptions) {
                size_t splitPoint = option.find(':');

                std::string optionName = option.substr(0, splitPoint);
                std::string optionValue = (splitPoint == std::string::npos)
                                                  ? ""
                                                  : option.substr(splitPoint + 1, option.length());

                if (!Global::config().has(optionName)) {
                    Global::config().set(optionName, optionValue);
                }
            }
        }

        /* for the version option, if given print the version text then exit */
        if (Global::config().has("version")) {
            std::cout << "Souffle: " << PACKAGE_VERSION;
            std::cout << "(" << RAM_DOMAIN_SIZE << "bit Domains)";
            std::cout << std::endl;
            std::cout << "Copyright (c) 2016-19 The Souffle Developers." << std::endl;
            std::cout << "Copyright (c) 2013-16 Oracle and/or its affiliates." << std::endl;
            return 0;
        }
        Global::config().set("version", PACKAGE_VERSION);

        /* for the help option, if given simply print the help text then exit */
        if (!Global::config().has("") || Global::config().has("help")) {
            std::cout << Global::config().help();
            return 0;
        }

        /* check that datalog program exists */
        if (!existFile(Global::config().get(""))) {
            throw std::runtime_error("cannot open file " + std::string(Global::config().get("")));
        }

        /* for the jobs option, to determine the number of threads used */
#ifdef _OPENMP
        if (isNumber(Global::config().get("jobs").c_str())) {
            if (std::stoi(Global::config().get("jobs")) < 1) {
                throw std::runtime_error("-j/--jobs may only be set to 'auto' or an integer greater than 0.");
            }
        } else {
            if (!Global::config().has("jobs", "auto")) {
                throw std::runtime_error("-j/--jobs may only be set to 'auto' or an integer greater than 0.");
            }
            Global::config().set("jobs", "0");
        }
#else
        // Check that -j option has not been changed from the default
        if (Global::config().get("jobs") != "1" && !Global::config().has("no-warn")) {
            std::cerr << "\nThis installation of Souffle does not support concurrent jobs.\n";
        }
#endif

        /* if an output directory is given, check it exists */
        if (Global::config().has("output-dir") && !Global::config().has("output-dir", "-") &&
                !existDir(Global::config().get("output-dir")) &&
                !(Global::config().has("generate") ||
                        (Global::config().has("dl-program") && !Global::config().has("compile")))) {
            throw std::runtime_error(
                    "output directory " + Global::config().get("output-dir") + " does not exists");
        }

        /* collect all input directories for the c pre-processor */
        if (Global::config().has("include-dir")) {
            std::string currentInclude = "";
            std::string allIncludes = "";
            for (const char& ch : Global::config().get("include-dir")) {
                if (ch == ' ') {
                    if (!existDir(currentInclude)) {
                        throw std::runtime_error("include directory " + currentInclude + " does not exists");
                    } else {
                        allIncludes += " -I";
                        allIncludes += currentInclude;
                        currentInclude = "";
                    }
                } else {
                    currentInclude += ch;
                }
            }
            allIncludes += " -I" + currentInclude;
            Global::config().set("include-dir", allIncludes);
        }

        /* collect all macro definitions for the pre-processor */
        if (Global::config().has("macro")) {
            std::string currentMacro = "";
            std::string allMacros = "";
            for (const char& ch : Global::config().get("macro")) {
                if (ch == ' ') {
                    allMacros += " -D";
                    allMacros += currentMacro;
                    currentMacro = "";
                } else {
                    currentMacro += ch;
                }
            }
            allMacros += " -D" + currentMacro;
            Global::config().set("macro", allMacros);
        }

        /* turn on compilation of executables */
        if (Global::config().has("dl-program")) {
            Global::config().set("compile");
        }

        if (Global::config().has("live-profile") && !Global::config().has("profile")) {
            Global::config().set("profile");
        }
    } catch (std::exception& e) {
        std::cerr << e.what() << std::endl;
        exit(EXIT_FAILURE);
    }

    /**
     * Ensure that code generation is enabled if using SWIG interface option.
     */
    if (Global::config().has("swig") && !Global::config().has("generate")) {
        Global::config().set("generate", simpleName(Global::config().get("")));
    }

    // ------ start souffle -------------

    std::string souffleExecutable = which(argv[0]);

    if (souffleExecutable.empty()) {
        throw std::runtime_error("failed to determine souffle executable path");
    }

    /* Create the pipe to establish a communication between cpp and souffle */
    std::string cmd = ::which("mcpp");

    if (!isExecutable(cmd)) {
        throw std::runtime_error("failed to locate mcpp pre-processor");
    }

    cmd += " -e utf8 -W0 " + Global::config().get("include-dir");
    if (Global::config().has("macro")) {
        cmd += " " + Global::config().get("macro");
    }
    // Add RamDomain size as a macro
    cmd += " -DRAM_DOMAIN_SIZE=" + std::to_string(RAM_DOMAIN_SIZE);
    cmd += " " + Global::config().get("");
    FILE* in = popen(cmd.c_str(), "r");

    /* Time taking for parsing */
    auto parser_start = std::chrono::high_resolution_clock::now();

    // ------- parse program -------------

    // parse file
    ErrorReport errReport(Global::config().has("no-warn"));
    DebugReport debugReport;
    Own<ast::TranslationUnit> astTranslationUnit =
            ParserDriver::parseTranslationUnit("<stdin>", in, errReport, debugReport);

    // close input pipe
    int preprocessor_status = pclose(in);
    if (preprocessor_status == -1) {
        perror(nullptr);
        throw std::runtime_error("failed to close pre-processor pipe");
    }

    /* Report run-time of the parser if verbose flag is set */
    if (Global::config().has("verbose")) {
        auto parser_end = std::chrono::high_resolution_clock::now();
        std::cout << "Parse Time: " << std::chrono::duration<double>(parser_end - parser_start).count()
                  << "sec\n";
    }

    if (Global::config().get("show") == "parse-errors") {
        std::cout << astTranslationUnit->getErrorReport();
        return astTranslationUnit->getErrorReport().getNumErrors();
    }

    // ------- check for parse errors -------------
    astTranslationUnit->getErrorReport().exitIfErrors();

    // ------- rewriting / optimizations -------------

    /* set up additional global options based on pragma declaratives */
    (mk<ast::transform::PragmaChecker>())->apply(*astTranslationUnit);

    /* construct the transformation pipeline */

    // Equivalence pipeline
    auto equivalencePipeline =
            mk<ast::transform::PipelineTransformer>(mk<ast::transform::NameUnnamedVariablesTransformer>(),
                    mk<ast::transform::FixpointTransformer>(mk<ast::transform::MinimiseProgramTransformer>()),
                    mk<ast::transform::ReplaceSingletonVariablesTransformer>(),
                    mk<ast::transform::RemoveRelationCopiesTransformer>(),
                    mk<ast::transform::RemoveEmptyRelationsTransformer>(),
                    mk<ast::transform::RemoveRedundantRelationsTransformer>());

    // Magic-Set pipeline
    auto magicPipeline = mk<ast::transform::PipelineTransformer>(mk<ast::transform::MagicSetTransformer>(),
            mk<ast::transform::ResolveAliasesTransformer>(),
            mk<ast::transform::RemoveRelationCopiesTransformer>(),
            mk<ast::transform::RemoveEmptyRelationsTransformer>(),
            mk<ast::transform::RemoveRedundantRelationsTransformer>(), souffle::clone(equivalencePipeline));

    // Partitioning pipeline
    auto partitionPipeline =
            mk<ast::transform::PipelineTransformer>(mk<ast::transform::NameUnnamedVariablesTransformer>(),
                    mk<ast::transform::PartitionBodyLiteralsTransformer>(),
                    mk<ast::transform::ReplaceSingletonVariablesTransformer>());

    // Provenance pipeline
    auto provenancePipeline = mk<ast::transform::ConditionalTransformer>(Global::config().has("provenance"),
            mk<ast::transform::PipelineTransformer>(mk<ast::transform::ProvenanceTransformer>(),
                    mk<ast::transform::PolymorphicObjectsTransformer>()));

    // Main pipeline
    auto pipeline = mk<ast::transform::PipelineTransformer>(mk<ast::transform::ComponentChecker>(),
            mk<ast::transform::ComponentInstantiationTransformer>(),
            mk<ast::transform::IODefaultsTransformer>(),
            mk<ast::transform::SimplifyAggregateTargetExpressionTransformer>(),
            mk<ast::transform::UniqueAggregationVariablesTransformer>(),
            mk<ast::transform::FixpointTransformer>(mk<ast::transform::PipelineTransformer>(
                    mk<ast::transform::ResolveAnonymousRecordAliasesTransformer>(),
                    mk<ast::transform::FoldAnonymousRecords>())),
            mk<ast::transform::PolymorphicObjectsTransformer>(), mk<ast::transform::SemanticChecker>(),
<<<<<<< HEAD
            mk<ast::transform::ADTtoRecordsTransformer>(), mk<ast::transform::NormaliseRangesTransformer>(),
=======
            mk<ast::transform::ADTtoRecordsTransformer>(), mk<ast::transform::GroundWitnessesTransformer>(),
            mk<ast::transform::UniqueAggregationVariablesTransformer>(),
>>>>>>> 64849b2c
            mk<ast::transform::MaterializeSingletonAggregationTransformer>(),
            mk<ast::transform::FixpointTransformer>(
                    mk<ast::transform::MaterializeAggregationQueriesTransformer>()),
            mk<ast::transform::ResolveAliasesTransformer>(), mk<ast::transform::RemoveTypecastsTransformer>(),
            mk<ast::transform::RemoveBooleanConstraintsTransformer>(),
            mk<ast::transform::ResolveAliasesTransformer>(), mk<ast::transform::MinimiseProgramTransformer>(),
            mk<ast::transform::InlineRelationsTransformer>(),
            mk<ast::transform::PolymorphicObjectsTransformer>(), mk<ast::transform::GroundedTermsChecker>(),
            mk<ast::transform::ResolveAliasesTransformer>(),
            mk<ast::transform::RemoveRedundantRelationsTransformer>(),
            mk<ast::transform::RemoveRelationCopiesTransformer>(),
            mk<ast::transform::RemoveEmptyRelationsTransformer>(),
            mk<ast::transform::ReplaceSingletonVariablesTransformer>(),
            mk<ast::transform::FixpointTransformer>(mk<ast::transform::PipelineTransformer>(
                    mk<ast::transform::ReduceExistentialsTransformer>(),
                    mk<ast::transform::RemoveRedundantRelationsTransformer>())),
            mk<ast::transform::RemoveRelationCopiesTransformer>(), std::move(partitionPipeline),
            std::move(equivalencePipeline), mk<ast::transform::RemoveRelationCopiesTransformer>(),
            std::move(magicPipeline), mk<ast::transform::ReorderLiteralsTransformer>(),
            mk<ast::transform::RemoveRedundantSumsTransformer>(),
            mk<ast::transform::RemoveEmptyRelationsTransformer>(),
            mk<ast::transform::AddNullariesToAtomlessAggregatesTransformer>(),
            mk<ast::transform::PolymorphicObjectsTransformer>(),
            mk<ast::transform::ReorderLiteralsTransformer>(), mk<ast::transform::ExecutionPlanChecker>(),
            std::move(provenancePipeline), mk<ast::transform::IOAttributesTransformer>());

    // Disable unwanted transformations
    if (Global::config().has("disable-transformers")) {
        std::vector<std::string> givenTransformers =
                splitString(Global::config().get("disable-transformers"), ',');
        pipeline->disableTransformers(
                std::set<std::string>(givenTransformers.begin(), givenTransformers.end()));
    }

    // Set up the debug report if necessary
    if (Global::config().has("debug-report")) {
        auto parser_end = std::chrono::high_resolution_clock::now();
        std::stringstream ss;

        // Add current time
        std::time_t time = std::time(nullptr);
        ss << "Executed at ";
        ss << std::put_time(std::localtime(&time), "%F %T") << "\n";

        // Add config
        ss << "(\n";
        ss << join(Global::config().data(), ",\n", [](std::ostream& out, const auto& arg) {
            out << "  \"" << arg.first << "\" -> \"" << arg.second << '"';
        });
        ss << "\n)";

        debugReport.addSection("Configuration", "Configuration", ss.str());

        // Add parsing runtime
        std::string runtimeStr =
                "(" + std::to_string(std::chrono::duration<double>(parser_end - parser_start).count()) + "s)";
        debugReport.addSection("Parsing", "Parsing " + runtimeStr, "");

        pipeline->setDebugReport();
    }

    // Toggle pipeline verbosity
    pipeline->setVerbosity(Global::config().has("verbose"));

    // Apply all the transformations
    pipeline->apply(*astTranslationUnit);

    if (Global::config().has("show")) {
        // Output the transformed datalog and return
        if (Global::config().get("show") == "transformed-datalog") {
            std::cout << astTranslationUnit->getProgram() << std::endl;
            return 0;
        }

        // Output the precedence graph in graphviz dot format and return
        if (Global::config().get("show") == "precedence-graph") {
            astTranslationUnit->getAnalysis<ast::analysis::PrecedenceGraphAnalysis>()->print(std::cout);
            std::cout << std::endl;
            return 0;
        }

        // Output the scc graph in graphviz dot format and return
        if (Global::config().get("show") == "scc-graph") {
            astTranslationUnit->getAnalysis<ast::analysis::SCCGraphAnalysis>()->print(std::cout);
            std::cout << std::endl;
            return 0;
        }

        // Output the type analysis
        if (Global::config().get("show") == "type-analysis") {
            astTranslationUnit->getAnalysis<ast::analysis::TypeAnalysis>()->print(std::cout);
            std::cout << std::endl;
            return 0;
        }
    }

    // ------- execution -------------
    /* translate AST to RAM */
    debugReport.startSection();
    auto ramTranslationUnit = ast2ram::AstToRamTranslator().translateUnit(*astTranslationUnit);
    debugReport.endSection("ast-to-ram", "Translate AST to RAM");

    // Apply RAM transforms
    {
        using namespace ram::transform;
        Own<Transformer> ramTransform = mk<TransformerSequence>(
                mk<LoopTransformer>(mk<TransformerSequence>(mk<ExpandFilterTransformer>(),
                        mk<HoistConditionsTransformer>(), mk<MakeIndexTransformer>())),
                mk<LoopTransformer>(mk<IndexedInequalityTransformer>()), mk<IfConversionTransformer>(),
                mk<ChoiceConversionTransformer>(), mk<CollapseFiltersTransformer>(), mk<TupleIdTransformer>(),
                mk<LoopTransformer>(
                        mk<TransformerSequence>(mk<HoistAggregateTransformer>(), mk<TupleIdTransformer>())),
                mk<ExpandFilterTransformer>(), mk<HoistConditionsTransformer>(),
                mk<CollapseFiltersTransformer>(), mk<EliminateDuplicatesTransformer>(),
                mk<ReorderConditionsTransformer>(), mk<LoopTransformer>(mk<ReorderFilterBreak>()),
                mk<ConditionalTransformer>(
                        // job count of 0 means all cores are used.
                        []() -> bool { return std::stoi(Global::config().get("jobs")) != 1; },
                        mk<ParallelTransformer>()),
                mk<ReportIndexTransformer>());

        ramTransform->apply(*ramTranslationUnit);
    }

    if (ramTranslationUnit->getErrorReport().getNumIssues() != 0) {
        std::cerr << ramTranslationUnit->getErrorReport();
    }

    // Output the transformed RAM program and return
    if (Global::config().get("show") == "transformed-ram") {
        std::cout << ramTranslationUnit->getProgram();
        return 0;
    }

    try {
        if (!Global::config().has("compile") && !Global::config().has("dl-program") &&
                !Global::config().has("generate") && !Global::config().has("swig")) {
            // ------- interpreter -------------

            std::thread profiler;
            // Start up profiler if needed
            if (Global::config().has("live-profile") && !Global::config().has("compile")) {
                profiler = std::thread([]() { profile::Tui().runProf(); });
            }

            // configure and execute interpreter
            Own<interpreter::Engine> interpreter(mk<interpreter::Engine>(*ramTranslationUnit));
            interpreter->executeMain();
            // If the profiler was started, join back here once it exits.
            if (profiler.joinable()) {
                profiler.join();
            }
            if (Global::config().has("provenance")) {
                // only run explain interface if interpreted
                interpreter::ProgInterface interface(*interpreter);
                if (Global::config().get("provenance") == "explain") {
                    explain(interface, false);
                } else if (Global::config().get("provenance") == "explore") {
                    explain(interface, true);
                }
            }
        } else {
            // ------- compiler -------------
            auto synthesiser = mk<synthesiser::Synthesiser>(*ramTranslationUnit);

            // Find the base filename for code generation and execution
            std::string baseFilename;
            if (Global::config().has("dl-program")) {
                baseFilename = Global::config().get("dl-program");
            } else if (Global::config().has("generate")) {
                baseFilename = Global::config().get("generate");

                // trim .cpp extension if it exists
                if (baseFilename.size() >= 4 && baseFilename.substr(baseFilename.size() - 4) == ".cpp") {
                    baseFilename = baseFilename.substr(0, baseFilename.size() - 4);
                }
            } else {
                baseFilename = tempFile();
            }
            if (baseName(baseFilename) == "/" || baseName(baseFilename) == ".") {
                baseFilename = tempFile();
            }

            std::string baseIdentifier = identifier(simpleName(baseFilename));
            std::string sourceFilename = baseFilename + ".cpp";

            bool withSharedLibrary;
            const bool emitToStdOut = Global::config().has("generate", "-");
            if (emitToStdOut)
                synthesiser->generateCode(std::cout, baseIdentifier, withSharedLibrary);
            else {
                std::ofstream os{sourceFilename};
                synthesiser->generateCode(os, baseIdentifier, withSharedLibrary);
            }

            if (withSharedLibrary) {
                if (!Global::config().has("libraries")) {
                    Global::config().set("libraries", "functors");
                }
                if (!Global::config().has("library-dir")) {
                    Global::config().set("library-dir", ".");
                }
            }

            auto findCompileCmd = [&] {
                auto cmd = ::findTool("souffle-compile", souffleExecutable, ".");
                /* Fail if a souffle-compile executable is not found */
                if (!isExecutable(cmd)) {
                    throw std::runtime_error("failed to locate souffle-compile");
                }
                return cmd;
            };

            if (Global::config().has("swig")) {
                auto compileCmd = findCompileCmd() + " -s " + Global::config().get("swig") + " ";
                compileToBinary(compileCmd, sourceFilename);
            } else if (Global::config().has("compile")) {
                auto start = std::chrono::high_resolution_clock::now();
                compileToBinary(findCompileCmd(), sourceFilename);
                /* Report overall run-time in verbose mode */
                if (Global::config().has("verbose")) {
                    auto end = std::chrono::high_resolution_clock::now();
                    std::cout << "Compilation Time: " << std::chrono::duration<double>(end - start).count()
                              << "sec\n";
                }
                // run compiled C++ program if requested.
                if (!Global::config().has("dl-program") && !Global::config().has("swig")) {
                    executeBinary(baseFilename);
                }
            }
        }
    } catch (std::exception& e) {
        std::cerr << e.what() << std::endl;
        std::exit(EXIT_FAILURE);
    }

    /* Report overall run-time in verbose mode */
    if (Global::config().has("verbose")) {
        auto souffle_end = std::chrono::high_resolution_clock::now();
        std::cout << "Total Time: " << std::chrono::duration<double>(souffle_end - souffle_start).count()
                  << "sec\n";
    }

    return 0;
}

}  // end of namespace souffle

int main(int argc, char** argv) {
    return souffle::main(argc, argv);
}<|MERGE_RESOLUTION|>--- conflicted
+++ resolved
@@ -487,12 +487,9 @@
                     mk<ast::transform::ResolveAnonymousRecordAliasesTransformer>(),
                     mk<ast::transform::FoldAnonymousRecords>())),
             mk<ast::transform::PolymorphicObjectsTransformer>(), mk<ast::transform::SemanticChecker>(),
-<<<<<<< HEAD
-            mk<ast::transform::ADTtoRecordsTransformer>(), mk<ast::transform::NormaliseRangesTransformer>(),
-=======
             mk<ast::transform::ADTtoRecordsTransformer>(), mk<ast::transform::GroundWitnessesTransformer>(),
             mk<ast::transform::UniqueAggregationVariablesTransformer>(),
->>>>>>> 64849b2c
+            mk<ast::transform::NormaliseRangesTransformer>(),
             mk<ast::transform::MaterializeSingletonAggregationTransformer>(),
             mk<ast::transform::FixpointTransformer>(
                     mk<ast::transform::MaterializeAggregationQueriesTransformer>()),
