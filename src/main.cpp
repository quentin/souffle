--- conflicted
+++ resolved
@@ -61,15 +61,6 @@
 
 namespace souffle {
 
-<<<<<<< HEAD
-=======
-static void wrapPassesForDebugReporting(std::vector<std::unique_ptr<AstTransformer>>& transforms) {
-    for (unsigned int i = 0; i < transforms.size(); i++) {
-        transforms[i] = std::make_unique<DebugReporter>(std::move(transforms[i]));
-    }
-}
-
->>>>>>> 3f95dcbf
 int main(int argc, char** argv) {
     /* Time taking for overall runtime */
     auto souffle_start = std::chrono::high_resolution_clock::now();
@@ -296,89 +287,48 @@
 
     // ------- rewriting / optimizations -------------
 
-<<<<<<< HEAD
-    /** Execute pragmas in the source code */
-    (std::unique_ptr<AstTransformer>(new AstPragmaChecker()))->apply(*astTranslationUnit);
-
+    /* set up additional global options based on pragma declaratives */
+    (std::make_unique<AstPragmaChecker>())->apply(*astTranslationUnit);
     std::vector<std::unique_ptr<AstTransformer>> astTransforms;
 
-    astTransforms.push_back(std::unique_ptr<AstTransformer>(new ComponentInstantiationTransformer()));
-    astTransforms.push_back(std::unique_ptr<AstTransformer>(new UniqueAggregationVariablesTransformer()));
-    astTransforms.push_back(std::unique_ptr<AstTransformer>(new AstSemanticChecker()));
-    astTransforms.push_back(std::unique_ptr<AstTransformer>(new InlineRelationsTransformer()));
-    astTransforms.push_back(std::unique_ptr<AstTransformer>(new ExtractDisconnectedLiteralsTransformer()));
+    astTransforms.push_back(std::make_unique<ComponentInstantiationTransformer>());
+    astTransforms.push_back(std::make_unique<UniqueAggregationVariablesTransformer>());
+    astTransforms.push_back(std::make_unique<AstSemanticChecker>());
+    astTransforms.push_back(std::make_unique<InlineRelationsTransformer>());
+    astTransforms.push_back(std::make_unique<ExtractDisconnectedLiteralsTransformer>());
     if (Global::config().get("bddbddb").empty()) {
-        astTransforms.push_back(std::unique_ptr<AstTransformer>(new ResolveAliasesTransformer()));
-    }
-    astTransforms.push_back(std::unique_ptr<AstTransformer>(new RemoveRelationCopiesTransformer()));
-    astTransforms.push_back(std::unique_ptr<AstTransformer>(new MaterializeAggregationQueriesTransformer()));
-    astTransforms.push_back(std::unique_ptr<AstTransformer>(new RemoveEmptyRelationsTransformer()));
-    astTransforms.push_back(std::unique_ptr<AstTransformer>(new RemoveRedundantRelationsTransformer()));
+        astTransforms.push_back(std::make_unique<ResolveAliasesTransformer>());
+    }
+    astTransforms.push_back(std::make_unique<RemoveRelationCopiesTransformer>());
+    astTransforms.push_back(std::make_unique<MaterializeAggregationQueriesTransformer>());
+    astTransforms.push_back(std::make_unique<RemoveEmptyRelationsTransformer>());
+    astTransforms.push_back(std::make_unique<RemoveRedundantRelationsTransformer>());
 
     if (Global::config().has("magic-transform")) {
-        astTransforms.push_back(std::unique_ptr<AstTransformer>(new NormaliseConstraintsTransformer()));
-        astTransforms.push_back(std::unique_ptr<AstTransformer>(new MagicSetTransformer()));
+        astTransforms.push_back(std::make_unique<NormaliseConstraintsTransformer>());
+        astTransforms.push_back(std::make_unique<MagicSetTransformer>());
 
         if (Global::config().get("bddbddb").empty()) {
-            astTransforms.push_back(std::unique_ptr<AstTransformer>(new ResolveAliasesTransformer()));
-        }
-        astTransforms.push_back(std::unique_ptr<AstTransformer>(new RemoveRelationCopiesTransformer()));
-        astTransforms.push_back(std::unique_ptr<AstTransformer>(new RemoveEmptyRelationsTransformer()));
-        astTransforms.push_back(std::unique_ptr<AstTransformer>(new RemoveRedundantRelationsTransformer()));
-    }
-
-    astTransforms.push_back(std::unique_ptr<AstTransformer>(new AstExecutionPlanChecker()));
+            astTransforms.push_back(std::make_unique<ResolveAliasesTransformer>());
+        }
+        astTransforms.push_back(std::make_unique<RemoveRelationCopiesTransformer>());
+        astTransforms.push_back(std::make_unique<RemoveEmptyRelationsTransformer>());
+        astTransforms.push_back(std::make_unique<RemoveRedundantRelationsTransformer>());
+    }
+
+    astTransforms.push_back(std::make_unique<AstExecutionPlanChecker>());
 
     if (Global::config().has("auto-schedule")) {
-        astTransforms.push_back(std::unique_ptr<AstTransformer>(new AutoScheduleTransformer()));
-=======
-    /* set up additional global options based on pragma declaratives */
-    (std::make_unique<AstPragmaChecker>())->apply(*translationUnit);
-    std::vector<std::unique_ptr<AstTransformer>> transforms;
-
-    transforms.push_back(std::make_unique<ComponentInstantiationTransformer>());
-    transforms.push_back(std::make_unique<UniqueAggregationVariablesTransformer>());
-    transforms.push_back(std::make_unique<AstSemanticChecker>());
-    transforms.push_back(std::make_unique<InlineRelationsTransformer>());
-    transforms.push_back(std::make_unique<ExtractDisconnectedLiteralsTransformer>());
-    if (Global::config().get("bddbddb").empty()) {
-        transforms.push_back(std::make_unique<ResolveAliasesTransformer>());
-    }
-    transforms.push_back(std::make_unique<RemoveRelationCopiesTransformer>());
-    transforms.push_back(std::make_unique<MaterializeAggregationQueriesTransformer>());
-    transforms.push_back(std::make_unique<RemoveEmptyRelationsTransformer>());
-    transforms.push_back(std::make_unique<RemoveRedundantRelationsTransformer>());
-
-    if (Global::config().has("magic-transform")) {
-        transforms.push_back(std::make_unique<NormaliseConstraintsTransformer>());
-        transforms.push_back(std::make_unique<MagicSetTransformer>());
-
-        if (Global::config().get("bddbddb").empty()) {
-            transforms.push_back(std::make_unique<ResolveAliasesTransformer>());
-        }
-        transforms.push_back(std::make_unique<RemoveRelationCopiesTransformer>());
-        transforms.push_back(std::make_unique<RemoveEmptyRelationsTransformer>());
-        transforms.push_back(std::make_unique<RemoveRedundantRelationsTransformer>());
-    }
-
-    transforms.push_back(std::make_unique<AstExecutionPlanChecker>());
-
-    if (Global::config().has("auto-schedule")) {
-        transforms.push_back(std::make_unique<AutoScheduleTransformer>());
->>>>>>> 3f95dcbf
+        astTransforms.push_back(std::make_unique<AutoScheduleTransformer>());
     }
 #ifdef USE_PROVENANCE
     // Add provenance information by transforming to records
     if (Global::config().has("provenance")) {
-<<<<<<< HEAD
-        astTransforms.push_back(std::unique_ptr<AstTransformer>(new ProvenanceTransformer()));
-=======
-        transforms.push_back(std::make_unique<ProvenanceTransformer>());
->>>>>>> 3f95dcbf
+        astTransforms.push_back(std::make_unique<ProvenanceTransformer>());
     }
 #endif
 
-    // Enable debug reports for the AST transforms
+    // Enable debug reports for the AST astTransforms
     if (!Global::config().get("debug-report").empty()) {
         auto parser_end = std::chrono::high_resolution_clock::now();
         std::string runtimeStr =
@@ -476,19 +426,11 @@
         // ------- interpreter -------------
 
         // configure interpreter
-<<<<<<< HEAD
-        std::unique_ptr<Interpreter> interpreter =
-                (Global::config().has("auto-schedule"))
-                        ? std::unique_ptr<Interpreter>(new Interpreter(ScheduledExecution))
-                        : std::unique_ptr<Interpreter>(new Interpreter(DirectExecution));
-        std::unique_ptr<InterpreterEnvironment> env = interpreter->execute(*ramTranslationUnit);
-=======
         std::unique_ptr<Interpreter> interpreter = (Global::config().has("auto-schedule"))
                                                            ? std::make_unique<Interpreter>(ScheduledExecution)
                                                            : std::make_unique<Interpreter>(DirectExecution);
         std::unique_ptr<InterpreterEnvironment> env =
-                interpreter->execute(translationUnit->getSymbolTable(), *ramProg);
->>>>>>> 3f95dcbf
+                interpreter->execute(*ramTranslationUnit);
 
 #ifdef USE_PROVENANCE
         // only run explain interface if interpreted
