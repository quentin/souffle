--- conflicted
+++ resolved
@@ -18,50 +18,6 @@
 #include "test.h"
 
 namespace souffle {
-<<<<<<< HEAD
-namespace ram {
-
-    using namespace std;
-
-
-    TEST(Relation, Basic) {
-
-        typedef Relation<Auto,2> relation_t;
-
-        relation_t data;
-
-        EXPECT_TRUE(data.empty());
-        EXPECT_EQ(0, data.size());
-
-        EXPECT_FALSE(data.contains(1,2));
-        EXPECT_FALSE(data.contains(2,2));
-
-        data.insert(1,2);
-
-        EXPECT_FALSE(data.empty());
-        EXPECT_EQ(1,data.size());
-        EXPECT_TRUE(data.contains(1,2));
-        EXPECT_FALSE(data.contains(2,2));
-
-        data.insert(1,2);
-
-        EXPECT_FALSE(data.empty());
-        EXPECT_EQ(1,data.size());
-        EXPECT_TRUE(data.contains(1,2));
-        EXPECT_FALSE(data.contains(2,2));
-
-        data.insert(2,2);
-
-        EXPECT_FALSE(data.empty());
-        EXPECT_EQ(2,data.size());
-        EXPECT_TRUE(data.contains(1,2));
-        EXPECT_TRUE(data.contains(2,2));
-
-
-        for(const auto& cur : data) {
-            std::cout << cur << "\n";
-=======
-
 namespace ram {
 
 using namespace std;
@@ -537,7 +493,6 @@
     for (int i = 0; i < 5; i++) {
         for (int j = 3; j < 8; j++) {
             rel.insert(i, j);
->>>>>>> ae25bc0c
         }
     }
 
