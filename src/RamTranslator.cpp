/*
 * Souffle - A Datalog Compiler
 * Copyright (c) 2013, 2015, Oracle and/or its affiliates. All rights reserved
 * Licensed under the Universal Permissive License v 1.0 as shown at:
 * - https://opensource.org/licenses/UPL
 * - <souffle root>/licenses/SOUFFLE-UPL.txt
 */

/************************************************************************
 *
 * @file RamTranslator.cpp
 *
 * Implementations of a translator from AST to RAM structures.
 *
 ***********************************************************************/

#include "RamTranslator.h"

#include "AstClause.h"
#include "AstRelation.h"
#include "AstProgram.h"
#include "AstUtils.h"
#include "AstVisitor.h"
#include "PrecedenceGraph.h"
#include "RamStatement.h"
#include "BinaryOperator.h"
#include "AstTypeAnalysis.h"

namespace souffle {

namespace {


    SymbolMask getSymbolMask(const AstRelation& rel, const TypeEnvironment &typeEnv) {
        auto arity = rel.getArity();
        SymbolMask res(arity);
        for(size_t i = 0; i<arity; i++) {
            res.setSymbol(i, isSymbolType(typeEnv.getType(rel.getAttribute(i)->getTypeName())));
        }
        return res;
    }

    /**
     * Converts the given relation identifier into a relation name.
     */
    std::string getRelationName(const AstRelationIdentifier& id) {
        return toString(join(id.getNames(), "_"));
    }

    RamRelationIdentifier getRamRelationIdentifier(const std::string& name, unsigned arity, const AstRelation *rel, 
                                                   const TypeEnvironment *typeEnv, const bool istemp = false) {

    	if (!rel) {
    		return RamRelationIdentifier(name, arity, istemp);
    	}
    	assert(arity == rel->getArity());
        std::vector<std::string> attributeNames;
        std::vector<std::string> attributeTypeQualifiers;
        for (unsigned int i = 0; i < arity; i++) {
            attributeNames.push_back(rel->getAttribute(i)->getAttributeName());
            if (typeEnv) {
                attributeTypeQualifiers.push_back(getTypeQualifier(typeEnv->getType(rel->getAttribute(i)->getTypeName())));
            }
        }

        return RamRelationIdentifier(name, arity, attributeNames, attributeTypeQualifiers,
                                     getSymbolMask(*rel, *typeEnv), rel->isInput(), rel->isComputed(), 
                                     rel->isOutput(), rel->isData(), istemp);

    }

}

std::string RamTranslator::translateRelationName(const AstRelationIdentifier& id) {
    return getRelationName(id);
}

namespace {

    /**
     * The location of some value in a loop nest.
     */
    struct Location {
        int level;          // < the loop level
        int component;      // < the component within the tuple created in the given level
        std::string name;   // < name of the variable 

        bool operator==(const Location& loc) const {
            return level == loc.level && component == loc.component;
        }

        bool operator!=(const Location& loc) const {
            return !(*this == loc);
        }

        bool operator<(const Location& loc) const {
            return level < loc.level || (level == loc.level && component < loc.component);
        }

        void print(std::ostream& out) const {
            out << "(" << level << "," << component << ")";
        }

        friend std::ostream& operator<<(std::ostream& out, const Location& loc) {
            loc.print(out);
            return out;
        }
    };


    /**
     * A class indexing the location of variables and record
     * references within a loop nest resulting from the conversion
     * of a rule.
     */
    class ValueIndex {

        /**
         * The type mapping variables (referenced by their names) to the
         * locations where they are used.
         */
        typedef std::map<std::string, std::set<Location>> variable_reference_map;

        /**
         * The type mapping record init expressions to their definition points,
         * hence the point where they get grounded/bound.
         */
        typedef std::map<const AstRecordInit*, Location> record_definition_map;

        /**
         * The type mapping record init expressions to the loop level where
         * they get unpacked.
         */
        typedef std::map<const AstRecordInit*, int> record_unpack_map;

        /**
         * A map from AstAggregators to storage locations. Note, since in this case
         * AstAggregators are indexed by their values (not their address) no standard
         * map can be utilized.
         */
        typedef std::vector<std::pair<const AstAggregator*, Location>> aggregator_location_map;

        /** The index of variable accesses */
        variable_reference_map var_references;

        /** The index of record definition points */
        record_definition_map record_definitions;

        /** The index of record-unpack levels */
        record_unpack_map record_unpacks;

        /** The level of a nested ram operation that is handling a given aggregator operation */
        aggregator_location_map aggregator_locations;

    public:

        // -- variables --

        void addVarReference(const AstVariable& var, const Location& l) {
            std::set<Location>& locs = var_references[var.getName()];
            locs.insert(l);
        }

        void addVarReference(const AstVariable& var, int level, int pos, const std::string &name="") {
            addVarReference(var, Location({ level, pos, name }));
        }

        bool isDefined(const AstVariable& var) const {
            return var_references.find(var.getName()) != var_references.end();
        }

        const Location& getDefinitionPoint(const AstVariable& var) const {
            auto pos = var_references.find(var.getName());
            assert(pos != var_references.end() && "Undefined variable referenced!");
            return *pos->second.begin();
        }

        const variable_reference_map& getVariableReferences() const {
            return var_references;
        }

        // -- records --

        // - definition -

        void setRecordDefinition(const AstRecordInit& init, const Location& l) {
            record_definitions[&init] = l;
        }

        void setRecordDefinition(const AstRecordInit& init, int level, int pos, std::string name="") {
            setRecordDefinition(init, Location( { level, pos, name } ));
        }

        const Location& getDefinitionPoint(const AstRecordInit& init) const {
            auto pos = record_definitions.find(&init);
            if (pos != record_definitions.end()) {
                return pos->second;
            }
            assert(false && "Requested location for undefined record!");

            static Location fail;
            return fail;
        }


        // - unpacking -

        void setRecordUnpackLevel(const AstRecordInit& init, int level) {
            record_unpacks[&init] = level;
        }

        int getRecordUnpackLevel(const AstRecordInit& init) const {
            auto pos = record_unpacks.find(&init);
            if (pos != record_unpacks.end()) {
                return pos->second;
            }
            assert(false && "Requested record is not unpacked properly!");
            return 0;
        }


        // -- aggregates --

        void setAggregatorLocation(const AstAggregator& agg, const Location& loc) {
            aggregator_locations.push_back(std::make_pair(&agg,loc));
        }

        const Location& getAggregatorLocation(const AstAggregator& agg) const {
            // search list
            for(const auto& cur : aggregator_locations) {
                if (*cur.first == agg) return cur.second;
            }

            // fail
            std::cout << "Lookup of " << &agg << " = " << agg << " failed\n";
            assert(false && "Requested aggregation operation is not processed!");
            const static Location fail = Location();
            return fail;
        }

        // -- others --

        bool isSomethingDefinedOn(int level) const {
            // check for variable definitions
            for(const auto& cur : var_references) {
                if (cur.second.begin()->level == level) return true;
            }
            // check for record definitions
            for(const auto& cur : record_definitions) {
                if (cur.second.level == level) return true;
            }
            // nothing defined on this level
            return false;
        }

        void print(std::ostream& out) const {
            out << "Variables:\n\t";
            out << join(var_references, "\n\t");
        }

        friend std::ostream& operator<<(std::ostream& out, const ValueIndex& index) __attribute__ ((unused)) {
            index.print(out);
            return out;
        }

    };


    std::unique_ptr<RamValue> translateValue(const AstArgument* arg, const ValueIndex& index = ValueIndex()) {

        std::unique_ptr<RamValue> val;
        if (!arg) return val;

        if (const AstVariable *var = dynamic_cast<const AstVariable *>(arg)) {
            ASSERT(index.isDefined(*var) && "variable not grounded");
            const Location& loc = index.getDefinitionPoint(*var);
            val = std::unique_ptr<RamValue>(new RamElementAccess(loc.level, loc.component, loc.name));
        } else if (dynamic_cast<const AstUnnamedVariable*>(arg)) {
            return nullptr;         // utilized to identify _ values
        } else if (const AstConstant *c = dynamic_cast<const AstConstant *>(arg)) {
            val = std::unique_ptr<RamValue>(new RamNumber(c->getIndex()));
        } else if (const AstUnaryFunctor *uf = dynamic_cast<const AstUnaryFunctor *>(arg)) {
            val = std::unique_ptr<RamValue>(new RamUnaryOperator(uf->getFunction(), translateValue(uf->getOperand(), index)));
        } else if (const AstBinaryFunctor *bf = dynamic_cast<const AstBinaryFunctor *>(arg)) {
            val = std::unique_ptr<RamValue>(new RamBinaryOperator(bf->getFunction(),
                    translateValue(bf->getLHS(), index),
                    translateValue(bf->getRHS(), index)));
        } else if (dynamic_cast<const AstCounter *>(arg)){
            val = std::unique_ptr<RamValue>(new RamAutoIncrement());
        } else if (const AstRecordInit* init = dynamic_cast<const AstRecordInit*>(arg)) {
            std::vector<std::unique_ptr<RamValue>> values;
            for(const auto& cur : init->getArguments()) {
                values.push_back(translateValue(cur, index));
            }
            val = std::unique_ptr<RamValue>(new RamPack(std::move(values)));
        } else if (const AstAggregator* agg = dynamic_cast<const AstAggregator*>(arg)) {
            // here we look up the location the aggregation result gets bound
            auto loc = index.getAggregatorLocation(*agg);
            val = std::unique_ptr<RamValue>(new RamElementAccess(loc.level, loc.component, loc.name));
        } else {
            std::cout << "Unsupported node type of " << arg << ": " << typeid(*arg).name() << "\n";
            ASSERT(false && "unknown AST node type not permissible");
        }

        return val;

    }

    std::unique_ptr<RamValue> translateValue(const AstArgument& arg, const ValueIndex& index = ValueIndex()) {
        return translateValue(&arg, index);
    }

}


/** generate RAM code for a clause */
std::unique_ptr<RamStatement> RamTranslator::translateClause(const AstClause& clause, const AstProgram *program, const TypeEnvironment *typeEnv, int version) {

    // check whether there is an imposed order constraint
    if (clause.getExecutionPlan() && clause.getExecutionPlan()->hasOrderFor(version)) {

        // get the imposed order
        const AstExecutionOrder& order = clause.getExecutionPlan()->getOrderFor(version);

        // create a copy and fix order
        std::unique_ptr<AstClause> copy(clause.clone());

        // Change order to start at zero
        std::vector<unsigned int> newOrder(order.size());
        std::transform(order.begin(), order.end(), newOrder.begin(), [](unsigned int i) -> unsigned int { return i - 1; });

        // re-order atoms
        copy->reorderAtoms(newOrder);


        // clear other order and fix plan
        copy->clearExecutionPlan();
        copy->setFixedExecutionPlan();

        // translate reordered clause
        return translateClause(*copy, program, typeEnv, version);
    }


    // get extract some details
    const AstAtom& head = *clause.getHead();

    // a utility to translate atoms to relations
    auto getRelation = [&](const AstAtom* atom) {
        return getRamRelationIdentifier(getRelationName(atom->getName()), atom->getArity(), (program ? getAtomRelation(atom, program) : nullptr), typeEnv);
    };

    // handle facts
    if (clause.isFact()) {

        // translate arguments
        std::vector<std::unique_ptr<const RamValue>> values;
        for(auto &arg : clause.getHead()->getArguments()) {
            values.push_back(translateValue(*arg));
        }

        // create a fact statement
        return std::unique_ptr<RamStatement>(new RamFact(getRelation(&head), std::move(values)));
    }

    // the rest should be rules
    assert(clause.isRule());

    // -- index values in rule --

    // create value index
    ValueIndex valueIndex;

    // the order of processed operations
    std::vector<const AstNode*> op_nesting;

    int level = 0;
    for(AstAtom *atom : clause.getAtoms()) {

        // index nested variables and records
        typedef std::vector<AstArgument *> arg_list;
        //std::map<const arg_list*, int> arg_level;
        std::map<const AstNode*, std::unique_ptr<arg_list>> nodeArgs;

        std::function<arg_list*(const AstNode *)> getArgList = [&](const AstNode *curNode) {
            if (!nodeArgs.count(curNode)) {
                if (auto rec = dynamic_cast<const AstRecordInit *>(curNode)) {
                    nodeArgs.insert(std::make_pair(curNode, std::unique_ptr<arg_list>(new arg_list(rec->getArguments()))));
                } else if (auto atom = dynamic_cast<const AstAtom *>(curNode)) {
                    nodeArgs.insert(std::make_pair(curNode, std::unique_ptr<arg_list>(new arg_list(atom->getArguments()))));
                } else {
                    assert(false && "node type doesn't have arguments!");
                }
            }
            arg_list *cur = nodeArgs[curNode].get();
            return cur;
        };

        std::map<const arg_list*, int> arg_level;
        nodeArgs.insert(std::make_pair(atom, std::unique_ptr<arg_list>(new arg_list(atom->getArguments()))));
        // the atom is obtained at the current level
        arg_level[nodeArgs[atom].get()] = level;
        op_nesting.push_back(atom);
  
        // increment nesting level for the atom
        level++;

        // relation 
        RamRelationIdentifier relation = getRelation(atom);

        std::function<void(const AstNode *)> indexValues = [&](const AstNode* curNode) {
            arg_list *cur = getArgList(curNode);
            for(size_t pos=0; pos<cur->size(); pos++) {

                // get argument
                auto& arg = (*cur)[pos];

                // check for variable references
                if (auto var = dynamic_cast<const AstVariable*>(arg)) {
                    if (pos < relation.getArity()) { 
                        valueIndex.addVarReference(*var, arg_level[cur], pos, relation.getArg(pos));
                    } else { 
                        valueIndex.addVarReference(*var, arg_level[cur], pos);
                    }
                }

                // check for nested records
                if (auto rec = dynamic_cast<const AstRecordInit*>(arg)) {

                    // introduce new nesting level for unpack
                    int unpack_level = level++;
                    op_nesting.push_back(rec);
                    arg_level[getArgList(rec)] = unpack_level;
                    valueIndex.setRecordUnpackLevel(*rec, unpack_level);

                    // register location of record
                    valueIndex.setRecordDefinition(*rec, arg_level[cur], pos);

                    // resolve nested components
                    indexValues(rec);
                }
            }
        };

        indexValues(atom);

    }

    // add aggregation functions
    std::vector<const AstAggregator*> aggregators;
    visitDepthFirstPostOrder(clause, [&](const AstAggregator& cur) {

        // add each aggregator expression only once
        if (any_of(aggregators, [&](const AstAggregator* agg) { return *agg == cur; })) {
            return;
        }

        int aggLoc = level++;
        valueIndex.setAggregatorLocation(cur, Location({aggLoc, 0}));

        // bind aggregator variables to locations
        assert(dynamic_cast<const AstAtom*>(cur.getBodyLiterals()[0]));
        const AstAtom& atom = static_cast<const AstAtom&>(*cur.getBodyLiterals()[0]);
        for(size_t pos =0; pos<atom.getArguments().size(); ++pos) {
            if(const AstVariable* var = dynamic_cast<const AstVariable*>(atom.getArgument(pos))) {
                valueIndex.addVarReference(*var, aggLoc, (int)pos, getRelation(&atom).getArg(pos));
            }
        };

        // and remember aggregator
        aggregators.push_back(&cur);
    });

    // -- create RAM statement --

    // begin with projection
    RamProject* project = new RamProject(getRelation(&head), level);

	for(AstArgument *arg : head.getArguments()) {
		project->addArg(translateValue(arg, valueIndex));
	}

    // build up insertion call
    std::unique_ptr<RamOperation> op(project);       // start with innermost

    // add aggregator levels
    for(auto it = aggregators.rbegin(); it != aggregators.rend(); ++it) {
        const AstAggregator* cur = *it;
        level--;

        // translate aggregtation function
        RamAggregate::Function fun = RamAggregate::MIN;
        switch(cur->getOperator()) {
        case AstAggregator::min:   fun = RamAggregate::MIN; break;
        case AstAggregator::max:   fun = RamAggregate::MAX; break;
        case AstAggregator::count: fun = RamAggregate::COUNT; break;
        case AstAggregator::sum:   fun = RamAggregate::SUM; break;
        }

        // translate target expression
        std::unique_ptr<RamValue> value = translateValue(cur->getTargetExpression(), valueIndex);

        // translate body literal
        assert(cur->getBodyLiterals().size() == 1 && "Unsupported complex aggregation body encountered!");
        const AstAtom* atom = dynamic_cast<const AstAtom*>(cur->getBodyLiterals()[0]);
        assert(atom && "Unsupported complex aggregation body encountered!");

        // add Ram-Aggregation layer
        op = std::unique_ptr<RamOperation>(new RamAggregate(std::move(op), fun, std::move(value), getRelation(atom)));

        // add constant constraints
        for(size_t pos=0; pos < atom->argSize(); ++pos) {
            if(AstConstant *c=dynamic_cast<AstConstant *>(atom->getArgument(pos))){
                op->addCondition(std::unique_ptr<RamCondition>(new RamBinaryRelation(BinaryRelOp::EQ,
                        std::unique_ptr<RamValue>(new RamElementAccess(level, pos, getRelation(atom).getArg(pos))),
                        std::unique_ptr<RamValue>(new RamNumber(c->getIndex())))));
            }
        }
    }


    // build operation bottom-up
    while(!op_nesting.empty()) {

        // get next operator
        const AstNode* cur = op_nesting.back();
        op_nesting.pop_back();

        // get current nesting level
        auto level = op_nesting.size();

        if (const AstAtom* atom = dynamic_cast<const AstAtom*>(cur)) {

            // find out whether a "search" or "if" should be issued 
            bool isExistCheck = !valueIndex.isSomethingDefinedOn(level);  
            for(size_t pos=0; pos < atom->argSize(); ++pos) {
                if(dynamic_cast<AstAggregator *>(atom->getArgument(pos))){
                   isExistCheck = false; 
                }
            }

            
            // add a scan level
            op = std::unique_ptr<RamOperation>(new RamScan(getRelation(atom), std::move(op), isExistCheck));

            // add constraints
            for(size_t pos=0; pos < atom->argSize(); ++pos) {
                if(AstConstant *c=dynamic_cast<AstConstant *>(atom->getArgument(pos))){
                    op->addCondition(std::unique_ptr<RamCondition>(new RamBinaryRelation(BinaryRelOp::EQ,
                            std::unique_ptr<RamValue>(new RamElementAccess(level, pos, getRelation(atom).getArg(pos))),
                            std::unique_ptr<RamValue>(new RamNumber(c->getIndex())))));
                } else if(AstAggregator *agg=dynamic_cast<AstAggregator *>(atom->getArgument(pos))){
                    auto loc = valueIndex.getAggregatorLocation(*agg);
                    op->addCondition(std::unique_ptr<RamCondition>(new RamBinaryRelation(BinaryRelOp::EQ,
                            std::unique_ptr<RamValue>(new RamElementAccess(level, pos, getRelation(atom).getArg(pos))),
                            std::unique_ptr<RamValue>(new RamElementAccess(loc.level, loc.component, loc.name)))));
                }
            }

            // TODO: support constants in nested records!


        } else if (const AstRecordInit* rec = dynamic_cast<const AstRecordInit*>(cur)) {

            // add an unpack level
            const Location& loc = valueIndex.getDefinitionPoint(*rec);
            op = std::unique_ptr<RamOperation>(new RamLookup(std::move(op), loc.level, loc.component, rec->getArguments().size()));

            // add constant constraints
            for(size_t pos=0; pos < rec->getArguments().size(); ++pos) {
                if(AstConstant *c=dynamic_cast<AstConstant *>(rec->getArguments()[pos])){
                    op->addCondition(std::unique_ptr<RamCondition>(new RamBinaryRelation(BinaryRelOp::EQ,
                            std::unique_ptr<RamValue>(new RamElementAccess(level, pos)),
                            std::unique_ptr<RamValue>(new RamNumber(c->getIndex())))));
                }
            }

        } else {
            std::cout << "Unsupported AST node type: " << typeid(*cur).name() << "\n";
            assert(false && "Unsupported AST node for creation of scan-level!");
        }

    }

    /* add equivalence constraints imposed by variable binding */
    for (const auto& cur : valueIndex.getVariableReferences()) {
        // the first appearance
        const Location& first = *cur.second.begin();
        // all other appearances
        for(const Location& loc : cur.second) {
            if (first != loc) {
                op->addCondition(std::unique_ptr<RamCondition>(new RamBinaryRelation(BinaryRelOp::EQ,
                        std::unique_ptr<RamValue>(new RamElementAccess(first.level, first.component, first.name)),
                        std::unique_ptr<RamValue>(new RamElementAccess(loc.level, loc.component, loc.name)))
                ));
            }
        }
    }


    /* add conditions caused by atoms, negations, and binary relations */
    for(const auto& lit : clause.getBodyLiterals()) {

        // for atoms
        if (dynamic_cast<const AstAtom*>(lit)) {

            // covered already within the scan/lookup generation step

        // for binary relations
        } else if (auto binRel = dynamic_cast<const AstConstraint*>(lit)) {

            std::unique_ptr<RamValue> valLHS = translateValue(binRel->getLHS(), valueIndex);
            std::unique_ptr<RamValue> valRHS = translateValue(binRel->getRHS(), valueIndex);
            op->addCondition(std::unique_ptr<RamCondition>(new RamBinaryRelation(binRel->getOperator(),
                    translateValue(binRel->getLHS(), valueIndex),
                    translateValue(binRel->getRHS(), valueIndex))));

        // for negations
        } else if (auto neg = dynamic_cast<const AstNegation*>(lit)) {

            // get contained atom
            const AstAtom* atom = neg->getAtom();

            // create constraint
            RamNotExists *notExists = new RamNotExists(getRelation(atom));

			for(const auto& arg : atom->getArguments()) {
				notExists->addArg(translateValue(*arg, valueIndex));
			}

            // add constraint
            op->addCondition(std::unique_ptr<RamCondition>(notExists));

        } else {
            std::cout << "Unsupported node type: " << typeid(*lit).name();
            assert(false && "Unsupported node type!");
        }

    }

    /* generate the final RAM Insert statement */
    return std::unique_ptr<RamStatement>(new RamInsert(clause, std::move(op)));
}

/* utility for appending statements */
static void appendStmt(std::unique_ptr<RamStatement>& stmtList, std::unique_ptr<RamStatement> stmt) {
    if (stmt) {
        if (stmtList) {
            stmtList = std::unique_ptr<RamStatement>(new RamSequence(std::move(stmtList), std::move(stmt)));
        } else {
            stmtList = std::move(stmt);
        }
    }
};

/** generate RAM code for a non-recursive relation */
std::unique_ptr<RamStatement> RamTranslator::translateNonRecursiveRelation(const AstRelation& rel, const AstProgram *program, const RecursiveClauses *recursiveClauses, const TypeEnvironment &typeEnv) {

    /* start with an empty sequence */
    std::unique_ptr<RamStatement> res;

    // the ram table reference
    RamRelationIdentifier rrel = getRamRelationIdentifier(getRelationName(rel.getName()), rel.getArity(), &rel, &typeEnv);

    /* iterate over all clauses that belong to the relation */
    for (AstClause *clause : rel.getClauses()) {

        // skip recursive rules
        if (recursiveClauses->isRecursive(clause)) continue;

        // translate clause
        std::unique_ptr<RamStatement> rule = translateClause(*clause, program, &typeEnv);

        // add logging
        if (logging) {
            std::string clauseText = stringify(toString(*clause));
            std::ostringstream line;
            line << "nonrecursive-rule;" << rel.getName() << ";";
            line << clause->getSrcLoc() << ";";
            line << clauseText << ";";
            std::string label = line.str();
            rule = std::unique_ptr<RamStatement>(new RamSequence(
                    std::unique_ptr<RamStatement>(new RamLogTimer(std::move(rule), "@t-" + label)),
                    std::unique_ptr<RamStatement>(new RamLogSize(rrel, "@n-" + label)))
            );
        }

        // add rule to result
        appendStmt(res, std::move(rule));

    }

    // if no clauses have been translated, we are done
    if (!res) return res;

    // add logging for entire relation
    if (logging) {

        // compute label
        std::ostringstream line;
        line << "nonrecursive-relation;" << rel.getName() << ";" ;
        line << rel.getSrcLoc() << ";" ;
        std::string label = line.str();

        // add timer
        res = std::unique_ptr<RamStatement>(new RamLogTimer(std::move(res), "@t-" + label));

        // add table size printer
        appendStmt(res, std::unique_ptr<RamStatement>(new RamLogSize(rrel, "@n-" + label)));
    }

    // done
    return res;
}

namespace {

    /**
     * A utility function assigning names to unnamed variables such that enclosing
     * constructs may be cloned without losing the variable-identity.
     */
    void nameUnnamedVariables(AstClause* clause) {

        // the node mapper conducting the actual renaming
        struct Instantiator : public AstNodeMapper {
            mutable int counter;

            Instantiator() : counter(0) {}

            virtual std::unique_ptr<AstNode> operator()(std::unique_ptr<AstNode> node) const {

                // apply recursive
                node->apply(*this);

                // replace unknown variables
                if (dynamic_cast<AstUnnamedVariable*>(node.get())) {
                    auto name = " _unnamed_var" + toString(++counter);
                    return std::unique_ptr<AstNode>(new AstVariable(name));
                }

                // otherwise nothing
                return node;
            }

        };

        // name all variables in the atoms
        Instantiator init;
        for(auto& atom : clause->getAtoms()) {
            atom->apply(init);
        }
    }

}


/** generate RAM code for recursive relations in a strongly-connected component */
std::unique_ptr<RamStatement> RamTranslator::translateRecursiveRelation(const std::set<const AstRelation*> &scc, const AstProgram *program, const RecursiveClauses *recursiveClauses, const TypeEnvironment &typeEnv) {

    // initialize sections
    std::unique_ptr<RamStatement> preamble;
    std::unique_ptr<RamSequence> updateTable1(new RamSequence());
    std::unique_ptr<RamStatement> postamble;


    // --- create preamble ---

    // mappings for temporary relations
    std::map<const AstRelation*, RamRelationIdentifier> rrel;
    std::map<const AstRelation*, RamRelationIdentifier> relDelta;
    std::map<const AstRelation*, RamRelationIdentifier> relNew;

    /* Compute non-recursive clauses for relations in scc and push
       the results in their delta tables. */
    for(const AstRelation* rel : scc) {

        std::unique_ptr<RamStatement> updateRelTable1;

        /* create two temporary tables for relaxed semi-naive evaluation */
        auto relName = getRelationName(rel->getName());
        rrel[rel]  = getRamRelationIdentifier(relName, rel->getArity(), rel, &typeEnv);
        relDelta[rel] = getRamRelationIdentifier("_0delta_"+relName, rel->getArity(), rel, &typeEnv, true);
        relNew[rel] = getRamRelationIdentifier("_0new_"+relName, rel->getArity(), rel, &typeEnv, true);


        /* create update statements for fixpoint (even iteration) */
        appendStmt(updateRelTable1, std::unique_ptr<RamStatement>(new RamSequence(
            std::unique_ptr<RamStatement>(new RamMerge(rrel[rel], relNew[rel])),
            std::unique_ptr<RamStatement>(new RamSwap(relDelta[rel], relNew[rel])),
            std::unique_ptr<RamStatement>(new RamClear(relNew[rel])))
        ));

        /* measure update time for each relation */
        if (logging) {
            std::ostringstream ost,osn;
            ost << "@c-recursive-relation;" << rel->getName() << ";" << rel->getSrcLoc() << ";" ;
            updateRelTable1 = std::unique_ptr<RamStatement>(new RamLogTimer(std::move(updateRelTable1), ost.str()));
        }

        /* drop temporary tables after recursion */
        appendStmt(postamble, std::unique_ptr<RamStatement>(new RamSequence(
                std::unique_ptr<RamStatement>(new RamDrop(relDelta[rel])),
                std::unique_ptr<RamStatement>(new RamDrop(relNew[rel])))
        ));

        /* Generate code for non-recursive part of relation */
        appendStmt(preamble, translateNonRecursiveRelation(*rel, program, recursiveClauses, typeEnv));

        /* Generate merge operation for temp tables */
        appendStmt(preamble, std::unique_ptr<RamStatement>(new RamMerge(relDelta[rel], rrel[rel])));

        /* Add update operations of relations to parallel statements */
        updateTable1->add(std::move(updateRelTable1));
    }

    // --- build main loop ---

    std::unique_ptr<RamParallel> loopSeq1(new RamParallel());

    // create a utility to check SCC membership
    auto isInSameSCC = [&](const AstRelation* rel) {
        return std::find(scc.begin(), scc.end(), rel) != scc.end();
    };

    /* Compute temp for the current tables */
    for(const AstRelation* rel : scc) {

        std::unique_ptr<RamStatement> loopRelSeq1;

        /* Find clauses for relation rel */
        for (size_t i = 0; i < rel->clauseSize(); i++) {
            AstClause *cl = rel->getClause(i);

            // skip non-recursive clauses
            if (!recursiveClauses->isRecursive(cl)) continue;

            // each recursive rule results in several operations
            int version = 0;
            const auto& atoms = cl->getAtoms();
            for(size_t j = 0; j<atoms.size(); ++j) {
                const AstAtom* atom = atoms[j];
                const AstRelation* atomRelation = getAtomRelation(atom, program);

                // only interested in atoms within the same SCC
                if (!isInSameSCC(atomRelation)) continue;

                // modify the processed rule to use relDelta and write to relNew
                std::unique_ptr<AstClause> r1(cl->clone());
                r1->getHead()->setName(relNew[rel].getName());
                r1->getAtoms()[j]->setName(relDelta[atomRelation].getName());
                r1->addToBody(std::unique_ptr<AstLiteral>(new AstNegation(std::unique_ptr<AstAtom>(cl->getHead()->clone()))));

                // replace wildcards with variables (reduces indices when wildcards are used in recursive atoms)
                nameUnnamedVariables(r1.get());

                // reduce R to P ...
                for(size_t k = j+1; k<atoms.size(); k++) {
                    if (isInSameSCC(getAtomRelation(atoms[k], program))) {
                        AstAtom* cur = r1->getAtoms()[k]->clone();
                        cur->setName(relDelta[getAtomRelation(atoms[k], program)].getName());
                        r1->addToBody(std::unique_ptr<AstLiteral>(new AstNegation(std::unique_ptr<AstAtom>(cur))));
                    }
                }

                std::unique_ptr<RamStatement> rule1 = translateClause(*r1, program, &typeEnv, version);

                /* add logging */
                if (logging) {

                    std::string clauseText = stringify(toString(*cl));
                    std::ostringstream line;
                    line << "recursive-rule;" << rel->getName() << ";";
                    line << version << ";";
                    line << cl->getSrcLoc() << ";";
                    line << clauseText << ";";
                    std::string label = line.str();
                    rule1 = std::unique_ptr<RamStatement>(new RamSequence(
                            std::unique_ptr<RamStatement>(new RamLogTimer(std::move(rule1), "@t-" + label)),
                            std::unique_ptr<RamStatement>(new RamLogSize(relNew[rel], "@n-" + label)))
                    );
                }

                // add to loop body
                appendStmt(loopRelSeq1, std::move(rule1));

                // increment version counter
                version ++;
            }
            assert(cl->getExecutionPlan() == nullptr || version > cl->getExecutionPlan()->getMaxVersion());
        }

        // if there was no rule, continue
        if (!loopRelSeq1) continue;

        // label all versions
        if (logging) {
            std::ostringstream line;
            line << "recursive-relation;" << rel->getName() << ";" << rel->getSrcLoc() << ";" ;
            std::string label = line.str();
            loopRelSeq1 = std::unique_ptr<RamStatement>(new RamLogTimer(std::move(loopRelSeq1), "@t-" + label));
<<<<<<< HEAD

            appendStmt(loopRelSeq1, std::unique_ptr<RamStatement>(new RamLogSize(relNew[rel],"@n-" + label)));
=======
            appendStmt(loopRelSeq1, std::unique_ptr<RamStatement>(new RamLogSize(temp2[rel],"@n-" + label)));
>>>>>>> 878d14af
        }

        /* add rule computations of a relation to parallel statement */
        loopSeq1->add(std::move(loopRelSeq1));
    }



    /* construct exit conditions for odd and even iteration */
    auto addCondition = [](std::unique_ptr<RamCondition> &cond, std::unique_ptr<RamCondition> clause) {
        cond=((cond)? std::unique_ptr<RamCondition>(new RamAnd(std::move(cond), std::move(clause))) : std::move(clause));
    };

    std::unique_ptr<RamCondition> exitCond1;
    for(const AstRelation* rel : scc) {
        addCondition(exitCond1, std::unique_ptr<RamCondition>(new RamEmpty(relNew[rel])));
    }

    /* construct fixpoint loop  */
    return std::unique_ptr<RamStatement>(new RamSequence(
            std::move(preamble),
            std::unique_ptr<RamStatement>(new RamLoop(
                   std::move(loopSeq1),
                   std::unique_ptr<RamStatement>(new RamExit(std::move(exitCond1))),
                   std::move(updateTable1)
                )),
            std::move(postamble))
    );

    assert(false && "Not Implemented");
    return nullptr;
}

/** translates the given datalog program into an equivalent RAM program  */
std::unique_ptr<RamStatement> RamTranslator::translateProgram(const AstTranslationUnit& translationUnit) {

    const TypeEnvironment &typeEnv = translationUnit.getAnalysis<TypeEnvironmentAnalysis>()->getTypeEnvironment();

    RecursiveClauses *recursiveClauses = translationUnit.getAnalysis<RecursiveClauses>();

    /* start with an empty sequence */
    std::unique_ptr<RamStatement> res;

    /* Compute SCCs of program */
    RelationSchedule *relationSchedule = translationUnit.getAnalysis<RelationSchedule>();

    // --- initialization ---

    /* Get relations of the program */
    auto rels = translationUnit.getProgram()->getRelations();

    /* Initialize all relations */
    for(AstRelation *rel : rels) {

        // initialize relation
        RamRelationIdentifier rrel = getRamRelationIdentifier(getRelationName(rel->getName()), rel->getArity(), rel, &typeEnv);
        appendStmt(res, std::unique_ptr<RamStatement>(new RamCreate(rrel)));

        // optional: load inputs
        if (rel->isInput())
            appendStmt(res, std::unique_ptr<RamStatement>(new RamLoad(rrel)));

        // create delta-relations if necessary
        if (relationSchedule->isRecursive(rel)) {
            appendStmt(res, std::unique_ptr<RamStatement>(new RamCreate(getRamRelationIdentifier("_0delta_"+getRelationName(rel->getName()), rel->getArity(), rel, &typeEnv, true))));
            appendStmt(res, std::unique_ptr<RamStatement>(new RamCreate(getRamRelationIdentifier("_0new_"+getRelationName(rel->getName()), rel->getArity(), rel, &typeEnv, true))));
        }
    }

    // --- computation ---

    std::unique_ptr<RamStatement> comp;

    for (const RelationScheduleStep &step : relationSchedule->getSchedule()) {
        const std::set<const AstRelation *> &scc = step.getComputedRelations();
        std::unique_ptr<RamStatement> stmt;
        if(!step.isRecursive()) {
            ASSERT(scc.size() == 1 && "SCC contains more than one relation");
            const AstRelation *rel = *scc.begin();
            /* Run non-recursive evaluation */
            stmt = translateNonRecursiveRelation(*rel, translationUnit.getProgram(), recursiveClauses, typeEnv);
        } else {
            stmt = translateRecursiveRelation(scc, translationUnit.getProgram(), recursiveClauses, typeEnv);
        }
        appendStmt(comp, std::move(stmt));

        /* Drop the tables of all expired relations to save memory */
        for(const auto& rel : step.getExpiredRelations()) {
            appendStmt(comp, std::unique_ptr<RamStatement>(new RamDrop(getRamRelationIdentifier(getRelationName(rel->getName()), rel->getArity(), rel, &typeEnv))));
        }
    }

    // add logging entry for pure computation time
    appendStmt(res, std::move(comp));

    // --- output ---
    /* add store operations for output relations */
    for(AstRelation *rel : rels) {
        RamRelationIdentifier rrel = getRamRelationIdentifier(getRelationName(rel->getName()), rel->getArity(), rel, &typeEnv);
        if (rel->isOutput()) {
            appendStmt(res, std::unique_ptr<RamStatement>(new RamStore(rrel)));
        }
        if (rel->isPrintSize()) {
            appendStmt(res, std::unique_ptr<RamStatement>(new RamPrintSize(rrel)));
        }
    }

    if (res && logging) {
        res = std::unique_ptr<RamStatement>(new RamLogTimer(std::move(res), "@runtime;"));
    }

    // done
    return res;
}

} // end of namespace souffle
<|MERGE_RESOLUTION|>--- conflicted
+++ resolved
@@ -898,12 +898,7 @@
             line << "recursive-relation;" << rel->getName() << ";" << rel->getSrcLoc() << ";" ;
             std::string label = line.str();
             loopRelSeq1 = std::unique_ptr<RamStatement>(new RamLogTimer(std::move(loopRelSeq1), "@t-" + label));
-<<<<<<< HEAD
-
             appendStmt(loopRelSeq1, std::unique_ptr<RamStatement>(new RamLogSize(relNew[rel],"@n-" + label)));
-=======
-            appendStmt(loopRelSeq1, std::unique_ptr<RamStatement>(new RamLogSize(temp2[rel],"@n-" + label)));
->>>>>>> 878d14af
         }
 
         /* add rule computations of a relation to parallel statement */
