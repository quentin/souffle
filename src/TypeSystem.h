/*
 * Souffle - A Datalog Compiler
 * Copyright (c) 2013, 2015, Oracle and/or its affiliates. All rights reserved
 * Licensed under the Universal Permissive License v 1.0 as shown at:
 * - https://opensource.org/licenses/UPL
 * - <souffle root>/licenses/SOUFFLE-UPL.txt
 */

/************************************************************************
 *
 * @file TypeSystem.h
 *
 * Covers basic operations constituting Souffle's type system.
 *
 ***********************************************************************/

#pragma once

#include "AstQualifiedName.h"
#include "IterUtils.h"
#include "RamTypes.h"
#include "utility/ContainerUtil.h"
#include "utility/FunctionalUtil.h"
#include "utility/MiscUtil.h"
#include "utility/StreamUtil.h"
#include <cassert>
#include <iostream>
#include <map>
#include <memory>
#include <set>
#include <string>
#include <utility>
#include <vector>

namespace souffle {

// forward declaration
class TypeEnvironment;

/**
 * An abstract base class for types to be covered within a type environment.
 */
class Type {
public:
    Type(const Type& other) = delete;

    virtual ~Type() = default;

    const AstQualifiedName& getName() const {
        return name;
    }

    const TypeEnvironment& getTypeEnvironment() const {
        return environment;
    }

    bool operator==(const Type& other) const {
        return this == &other;
    }

    bool operator!=(const Type& other) const {
        return !(*this == other);
    }

    bool operator<(const Type& other) const {
        return name < other.name;
    }

    virtual void print(std::ostream& out) const {
        out << name;
    }

    friend std::ostream& operator<<(std::ostream& out, const Type& t) {
        return t.print(out), out;
    }

protected:
    Type(const TypeEnvironment& environment, AstQualifiedName name)
            : environment(environment), name(std::move(name)) {}

    /** A reference to the type environment this type is associated to. */
    const TypeEnvironment& environment;

    /** The name of this type. */
    AstQualifiedName name;
};

/**
 * Representing the type assigned to a constant.
 * ConstantType = NumberConstant/UnsignedConstant/FloatConstant/SymbolConstant
 */
class ConstantType : public Type {
    ConstantType(const TypeEnvironment& environment, const AstQualifiedName& name)
            : Type(environment, name) {}

    friend class TypeEnvironment;
};

/**
 * A type being a subset of another type.
 */
class SubsetType : public Type {
public:
    void print(std::ostream& out) const override;

    const Type& getBaseType() const {
        assert(baseType != nullptr);
        return *baseType;
    }

    void setBaseType(const Type& newBase) {
        baseType = &newBase;
    }

protected:
    SubsetType(const TypeEnvironment& environment, const AstQualifiedName& name)
            : Type(environment, name), baseType(nullptr){};
    SubsetType(const TypeEnvironment& environment, const AstQualifiedName& name, const Type& base)
            : Type(environment, name), baseType(&base){};

private:
    friend class TypeEnvironment;

    mutable const Type* baseType;
};

/**
 * PrimitiveType = Number/Unsigned/Float/Symbol
 * The class representing pre-built, concrete types.
 */
class PrimitiveType : public SubsetType {
public:
    void print(std::ostream& out) const override {
        out << name;
    }

private:
    PrimitiveType(const TypeEnvironment& environment, const AstQualifiedName& name, const ConstantType& base)
            : SubsetType(environment, name, base) {}

    friend class TypeEnvironment;
};

/**
 * A union type combining a list of types into a new, aggregated type.
 */
class UnionType : public Type {
public:
    void add(const Type& type);

    const std::vector<const Type*>& getElementTypes() const {
        return elementTypes;
    }

    void print(std::ostream& out) const override;

private:
    friend class TypeEnvironment;
    friend class TypeEnvironmentAnalysis;

    void clear() {
        elementTypes.clear();
    }

    /** The contained element types */
    std::vector<const Type*> elementTypes;

    UnionType(const TypeEnvironment& environment, const AstQualifiedName& name) : Type(environment, name) {}
};

/**
 * A record type combining a list of fields into a new, aggregated type.
 */
struct RecordType : public Type {
public:
    void add(const Type& type) {
        fields.emplace_back(type);
    }

    const std::vector<std::reference_wrapper<const Type>>& getFields() const {
        return fields;
    }

    void print(std::ostream& out) const override;

protected:
    friend class TypeEnvironment;

    std::vector<std::reference_wrapper<const Type>> fields;

    RecordType(const TypeEnvironment& environment, const AstQualifiedName& name) : Type(environment, name) {}
};

/**
 * A collection to represent sets of types. In addition to ordinary set capabilities
 * it may also represent the set of all types -- without being capable of iterating over those.
 *
 * It is the basic entity to conduct sub- and super-type computations.
 */
struct TypeSet {
public:
    using const_iterator = IterDerefWrapper<typename std::set<const Type*>::const_iterator>;

    TypeSet(bool all = false) : all(all) {}

    TypeSet(const TypeSet& other) = default;

    TypeSet(TypeSet&& other) noexcept : all(other.all), types() {
        types.swap(other.types);
    }

    template <typename... Types>
    explicit TypeSet(const Types&... types) : all(false) {
        for (const Type* cur : toVector<const Type*>(&types...)) {
            this->types.insert(cur);
        }
    }

    TypeSet& operator=(const TypeSet& other) = default;

    bool empty() const {
        return !all && types.empty();
    }

    /** Universality check */
    bool isAll() const {
        return all;
    }

    /** Determines the size of this set unless it is the universal set */
    std::size_t size() const {
        assert(!all && "Unable to give size of universe.");
        return types.size();
    }

    /** Determines whether a given type is included or not */
    bool contains(const Type& type) const {
        return all || types.find(&type) != types.end();
    }

    /** Adds the given type to this set */
    void insert(const Type& type) {
        if (!all) {
            types.insert(&type);
        }
    }

    /** Calculate intersection of two TypeSet */
    static TypeSet intersection(const TypeSet& left, const TypeSet& right) {
        TypeSet result;

        if (left.isAll()) {
            return right;
        } else if (right.isAll()) {
            return left;
        }

        for (const auto& element : left) {
            if (right.contains(element)) {
                result.insert(element);
            }
        }

        return result;
    }

    /** Inserts all the types of the given set into this set */
    void insert(const TypeSet& set) {
        if (all) {
            return;
        }

        // if the other set is universal => make this one universal
        if (set.isAll()) {
            all = true;
            types.clear();
            return;
        }

        // add types one by one
        for (const auto& t : set) {
            insert(t);
        }
    }

    /** Allows to iterate over the types contained in this set (only if not universal) */
    const_iterator begin() const {
        assert(!all && "Unable to enumerate universe.");
        return derefIter(types.begin());
    }

    /** Allows to iterate over the types contained in this set (only if not universal) */
    const_iterator end() const {
        assert(!all && "Unable to enumerate universe.");
        return derefIter(types.end());
    }

    /** Determines whether this set is a subset of the given set */
    bool isSubsetOf(const TypeSet& b) const {
        if (all) {
            return b.isAll();
        }
        return all_of(*this, [&](const Type& cur) { return b.contains(cur); });
    }

    /** Determines equality between type sets */
    bool operator==(const TypeSet& other) const {
        return all == other.all && types == other.types;
    }

    /** Determines inequality between type sets */
    bool operator!=(const TypeSet& other) const {
        return !(*this == other);
    }

    /** Adds print support for type sets */
    void print(std::ostream& out) const {
        if (all) {
            out << "{ - all types - }";
        } else {
            out << "{"
                << join(types, ",", [](std::ostream& out, const Type* type) { out << type->getName(); })
                << "}";
        }
    }

    friend std::ostream& operator<<(std::ostream& out, const TypeSet& set) {
        set.print(out);
        return out;
    }

private:
    /** True if it is the all-types set, false otherwise */
    bool all;

    /** The enumeration of types in case it is not the all-types set */
    std::set<const Type*, deref_less<Type>> types;
};

/**
 * A type environment is a set of types. It's main purpose is to provide an enumeration
 * of all all types within a given program. Additionally, it manages the life cycle of
 * type instances.
 */
class TypeEnvironment {
public:
    TypeEnvironment()
            : constantTypes(initializeConstantTypes()),
              constantNumericTypes(TypeSet(getType("__numberConstant"), getType("__unsignedConstant"),
                      getType("__floatConstant"))),
              primitiveTypes(initializePrimitiveTypes()){};

    TypeEnvironment(const TypeEnvironment&) = delete;

    virtual ~TypeEnvironment() = default;

    /** create type in this environment */
    template <typename T, typename... Args>
    T& createType(const AstQualifiedName& name, const Args&... args) {
        assert(types.find(name) == types.end() && "Error: registering present type!");
        auto* newType = new T(*this, name, args...);
        types[name] = std::unique_ptr<Type>(newType);
        return *newType;
    }

<<<<<<< HEAD
=======
    SubsetType& createSubsetType(const AstQualifiedName& name, TypeAttribute typeAttribute) {
        switch (typeAttribute) {
            case TypeAttribute::Signed: return createType<SubsetType>(name, getType("number"));
            case TypeAttribute::Unsigned: return createType<SubsetType>(name, getType("unsigned"));
            case TypeAttribute::Float: return createType<SubsetType>(name, getType("float"));
            case TypeAttribute::Symbol: return createType<SubsetType>(name, getType("symbol"));
            case TypeAttribute::Record: break;
        }

        fatal("Invalid type attribute");
    }

>>>>>>> 356e21cd
    bool isType(const AstQualifiedName&) const;
    bool isType(const Type& type) const;

    const Type& getType(const AstQualifiedName&) const;
    Type& getType(const AstQualifiedName&);

    const Type& getConstantType(TypeAttribute type) const {
        switch (type) {
<<<<<<< HEAD
            case TypeAttribute::Signed:
                return getType("__numberConstant");
            case TypeAttribute::Unsigned:
                return getType("__unsignedConstant");
            case TypeAttribute::Float:
                return getType("__floatConstant");
            case TypeAttribute::Symbol:
                return getType("__symbolConstant");
            case TypeAttribute::Record:
                break;
=======
            case TypeAttribute::Signed: return getType("numberConstant");
            case TypeAttribute::Unsigned: return getType("unsignedConstant");
            case TypeAttribute::Float: return getType("floatConstant");
            case TypeAttribute::Symbol: return getType("symbolConstant");
            case TypeAttribute::Record: break;
>>>>>>> 356e21cd
        }

        fatal("There is no constant record type");
    }

    bool isPredefinedType(const AstQualifiedName& identifier) const {
        if (!isType(identifier)) {
            return false;
        }

        const auto& type = getType(identifier);

        return primitiveTypes.contains(type) || constantTypes.contains(type);
    }

    bool isPrimitiveType(const AstQualifiedName& identifier) const {
        if (isType(identifier)) {
            return isPrimitiveType(getType(identifier));
        }
        return false;
    }

    bool isPrimitiveType(const Type& type) const {
        return primitiveTypes.contains(type);
    }

    const TypeSet& getConstantTypes() const {
        return constantTypes;
    }

    const TypeSet& getPrimitiveTypes() const {
        return primitiveTypes;
    }

    const TypeSet& getConstantNumericTypes() const {
        return constantNumericTypes;
    }

    void print(std::ostream& out) const;

    friend std::ostream& operator<<(std::ostream& out, const TypeEnvironment& environment) {
        environment.print(out);
        return out;
    }

private:
    TypeSet initializePrimitiveTypes(void);
    TypeSet initializeConstantTypes(void);

    /** The list of covered types */
    std::map<AstQualifiedName, std::unique_ptr<Type>> types;

    const TypeSet constantTypes;
    const TypeSet constantNumericTypes;

    const TypeSet primitiveTypes;
};

// ---------------------------------------------------------------
//                          Type Utilities
// ---------------------------------------------------------------

/**
 * Determines whether type a is a subtype of type b.
 */
bool isSubtypeOf(const Type& a, const Type& b);

/**
 * Returns full type qualifier for a given type
 */
std::string getTypeQualifier(const Type& type);

/**
 * Utility function. Return a root if given the subset type, otherwise simply return the type.
 */
<<<<<<< HEAD
inline const Type& getRootIfSubsetType(const Type& type) {
    if (isA<SubsetType>(type)) {
        auto& baseType = static_cast<const SubsetType&>(type).getBaseType();
        return getRootIfSubsetType(baseType);
    }
    return type;
=======
template <typename T>  // T = Type or T = Typeset
bool eqTypeTypeAttribute(const TypeAttribute ramType, const T& type) {
    switch (ramType) {
        case TypeAttribute::Signed: return isNumberType(type);
        case TypeAttribute::Unsigned: return isUnsignedType(type);
        case TypeAttribute::Float: return isFloatType(type);
        case TypeAttribute::Symbol: return isSymbolType(type);
        case TypeAttribute::Record: return isRecordType(type);
    }
    fatal("unhandled `TypeAttribute`");
>>>>>>> 356e21cd
}

/**
 * Determines whether the given type is a sub-type of the given root type.
 */
bool isOfRootType(const Type& type, const Type& root);

/**
 * Check if the type is of a kind corresponding to the TypeAttribute.
 */
bool isOfKind(const Type& type, TypeAttribute kind);
bool isOfKind(const TypeSet& typeSet, TypeAttribute kind);

inline bool isNumericType(const TypeSet& type) {
    return isOfKind(type, TypeAttribute::Signed) || isOfKind(type, TypeAttribute::Unsigned) ||
           isOfKind(type, TypeAttribute::Float);
}

inline bool isOrderableType(const TypeSet& type) {
    return isNumericType(type) || isOfKind(type, TypeAttribute::Symbol);
}

// -- Greatest Common Sub Types --------------------------------------

/**
 * Computes the greatest common sub types of the two given types.
 */
TypeSet getGreatestCommonSubtypes(const Type& a, const Type& b);

/**
 * Computes the greatest common sub types of all the types in the given set.
 */
TypeSet getGreatestCommonSubtypes(const TypeSet& set);

/**
 * The set of pair-wise greatest common sub types of the types in the two given sets.
 */
TypeSet getGreatestCommonSubtypes(const TypeSet& a, const TypeSet& b);

/**
 * Computes the greatest common sub types of the given types.
 */
template <typename... Types>
TypeSet getGreatestCommonSubtypes(const Types&... types) {
    return getGreatestCommonSubtypes(TypeSet(types...));
}

}  // end namespace souffle<|MERGE_RESOLUTION|>--- conflicted
+++ resolved
@@ -363,21 +363,6 @@
         return *newType;
     }
 
-<<<<<<< HEAD
-=======
-    SubsetType& createSubsetType(const AstQualifiedName& name, TypeAttribute typeAttribute) {
-        switch (typeAttribute) {
-            case TypeAttribute::Signed: return createType<SubsetType>(name, getType("number"));
-            case TypeAttribute::Unsigned: return createType<SubsetType>(name, getType("unsigned"));
-            case TypeAttribute::Float: return createType<SubsetType>(name, getType("float"));
-            case TypeAttribute::Symbol: return createType<SubsetType>(name, getType("symbol"));
-            case TypeAttribute::Record: break;
-        }
-
-        fatal("Invalid type attribute");
-    }
-
->>>>>>> 356e21cd
     bool isType(const AstQualifiedName&) const;
     bool isType(const Type& type) const;
 
@@ -386,24 +371,11 @@
 
     const Type& getConstantType(TypeAttribute type) const {
         switch (type) {
-<<<<<<< HEAD
-            case TypeAttribute::Signed:
-                return getType("__numberConstant");
-            case TypeAttribute::Unsigned:
-                return getType("__unsignedConstant");
-            case TypeAttribute::Float:
-                return getType("__floatConstant");
-            case TypeAttribute::Symbol:
-                return getType("__symbolConstant");
-            case TypeAttribute::Record:
-                break;
-=======
-            case TypeAttribute::Signed: return getType("numberConstant");
-            case TypeAttribute::Unsigned: return getType("unsignedConstant");
-            case TypeAttribute::Float: return getType("floatConstant");
-            case TypeAttribute::Symbol: return getType("symbolConstant");
+            case TypeAttribute::Signed: return getType("__numberConstant");
+            case TypeAttribute::Unsigned: return getType("__unsignedConstant");
+            case TypeAttribute::Float: return getType("__floatConstant");
+            case TypeAttribute::Symbol: return getType("__symbolConstant");
             case TypeAttribute::Record: break;
->>>>>>> 356e21cd
         }
 
         fatal("There is no constant record type");
@@ -479,25 +451,12 @@
 /**
  * Utility function. Return a root if given the subset type, otherwise simply return the type.
  */
-<<<<<<< HEAD
 inline const Type& getRootIfSubsetType(const Type& type) {
     if (isA<SubsetType>(type)) {
         auto& baseType = static_cast<const SubsetType&>(type).getBaseType();
         return getRootIfSubsetType(baseType);
     }
     return type;
-=======
-template <typename T>  // T = Type or T = Typeset
-bool eqTypeTypeAttribute(const TypeAttribute ramType, const T& type) {
-    switch (ramType) {
-        case TypeAttribute::Signed: return isNumberType(type);
-        case TypeAttribute::Unsigned: return isUnsignedType(type);
-        case TypeAttribute::Float: return isFloatType(type);
-        case TypeAttribute::Symbol: return isSymbolType(type);
-        case TypeAttribute::Record: return isRecordType(type);
-    }
-    fatal("unhandled `TypeAttribute`");
->>>>>>> 356e21cd
 }
 
 /**
