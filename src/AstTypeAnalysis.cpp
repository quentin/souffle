--- conflicted
+++ resolved
@@ -472,16 +472,9 @@
                     return;
                 }
             }
-
-<<<<<<< HEAD
-            // Add types constraints of arguments
-            for (size_t i = 0; i < fun.getArity(); i++) {
-                auto argumentVar = getVar(fun.getArg(i));
-=======
             size_t i = 0;
             for (auto arg : fun.getArguments()) {
                 auto argumentVar = getVar(arg);
->>>>>>> 97900ce1
                 switch (fun.getArgType(i)) {
                     case RamTypeAttribute::Signed:
                         addConstraint(isSubtypeOf(argumentVar, env.getNumberType()));
@@ -501,45 +494,6 @@
                 ++i;
             }
         }
-
-<<<<<<< HEAD
-=======
-        // user-defined functors
-        void visitUserDefinedFunctor(const AstUserDefinedFunctor& fun) override {
-            auto cur = getVar(fun);
-
-            // get functor declaration
-            const AstFunctorDeclaration* funDecl = program->getFunctorDeclaration(fun.getName());
-            // check whether functor declaration exists
-            if (funDecl != nullptr) {
-                // add a constraint for the return type
-                if (funDecl->isNumerical()) {
-                    addConstraint(isSubtypeOf(cur, env.getNumberType()));
-                }
-                if (funDecl->isSymbolic()) {
-                    addConstraint(isSubtypeOf(cur, env.getSymbolType()));
-                }
-
-                // add constraints for arguments
-                size_t i = 0;
-                for (auto arg : fun.getArguments()) {
-                    // check that usage does not exceed
-                    // number of arguments in declaration
-                    if (i < funDecl->getArity()) {
-                        // add constraints for the i-th argument
-                        if (funDecl->acceptsNumbers(i)) {
-                            addConstraint(isSubtypeOf(getVar(arg), env.getNumberType()));
-                        }
-                        if (funDecl->acceptsSymbols(i)) {
-                            addConstraint(isSubtypeOf(getVar(arg), env.getSymbolType()));
-                        }
-                    }
-                    ++i;
-                }
-            }
-        }
-
->>>>>>> 97900ce1
         // counter
         void visitCounter(const AstCounter& counter) override {
             // this value must be a number value
