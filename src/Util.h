/*
 * Souffle - A Datalog Compiler
 * Copyright (c) 2013, Oracle and/or its affiliates. All rights reserved
 * Licensed under the Universal Permissive License v 1.0 as shown at:
 * - https://opensource.org/licenses/UPL
 * - <souffle root>/licenses/SOUFFLE-UPL.txt
 */

/************************************************************************
 *
 * @file Util.h
 *
 * @brief Datalog project utilities
 *
 ***********************************************************************/

#pragma once

#include "RamTypes.h"

#include <algorithm>
#include <array>
#include <atomic>
#include <chrono>
#include <condition_variable>
#include <cstdlib>
#include <fstream>
#include <iostream>
#include <map>
#include <memory>
#include <mutex>
#include <ostream>
#include <set>
#include <sstream>
#include <string>
#include <utility>
#include <vector>

#include <cassert>
#include <cctype>
#include <cerrno>
#include <climits>
#include <cstdarg>
#include <cstdlib>
#include <cstring>
#include <sys/stat.h>

#ifndef _WIN32
#include <libgen.h>
#include <unistd.h>
#else
#include <fcntl.h>
#include <io.h>
#include <stdlib.h>
#include <windows.h>

/**
 * Windows headers define these and they interfere with the standard library
 * functions.
 */
#undef min
#undef max

#define X_OK 1 /* execute permission - unsupported in windows*/

#define PATH_MAX 260

/**
 * access and realpath are missing on windows, we use their windows equivalents
 * as work-arounds.
 */
#define access _access
inline char* realpath(const char* path, char* resolved_path) {
    return _fullpath(resolved_path, path, PATH_MAX);
}

/**
 * On windows, the following gcc builtins are missing.
 *
 * In the case of popcountll, __popcnt64 is the windows equivalent.
 *
 * For ctz and ctzll, BitScanForward and BitScanForward64 are the respective
 * windows equivalents.  However ctz is used in a constexpr context, and we can't
 * use BitScanForward, so we implement it ourselves.
 */
#define __builtin_popcountll __popcnt64

constexpr unsigned long __builtin_ctz(unsigned long value) {
    unsigned long trailing_zeroes = 0;
    while ((value = value >> 1) ^ 1) {
        ++trailing_zeroes;
    }
    return trailing_zeroes;
}

inline unsigned long __builtin_ctzll(unsigned long long value) {
    unsigned long trailing_zero = 0;

    if (_BitScanForward64(&trailing_zero, value)) {
        return trailing_zero;
    } else {
        return 64;
    }
}
#endif

namespace souffle {

/**
 * Converts a string to a RamDomain
 */
inline RamDomain RamDomainFromString(
        const std::string& str, std::size_t* position = nullptr, const int base = 10) {
    RamDomain val;
#if RAM_DOMAIN_SIZE == 64
    val = std::stoll(str, position, base);
#else
    val = std::stoi(str, position, base);
#endif
    return static_cast<RamDomain>(val);
}

/**
 * Converts a string to a RamFloat
 */
inline RamFloat RamFloatFromString(const std::string& str, std::size_t* position = nullptr) {
    RamFloat val;
#if RAM_DOMAIN_SIZE == 64
    val = std::stod(str, position);
#else
    val = std::stof(str, position);
#endif
    return static_cast<RamFloat>(val);
}

/**
 * Converts a string to a RamUnsigned
 */
inline RamUnsigned RamUnsignedFromString(
        const std::string& str, std::size_t* position = nullptr, const int base = 10) {
    RamUnsigned val;
#if RAM_DOMAIN_SIZE == 64
    val = std::stoul(str, position, base);
#else
    val = std::stoull(str, position, base);
#endif
    return static_cast<RamUnsigned>(val);
}

#if RAM_DOMAIN_SIZE == 64
inline RamDomain stord(const std::string& str, std::size_t* pos = nullptr, int base = 10) {
    return static_cast<RamDomain>(std::stoull(str, pos, base));
}
#elif RAM_DOMAIN_SIZE == 32
inline RamDomain stord(const std::string& str, std::size_t* pos = nullptr, int base = 10) {
    return static_cast<RamDomain>(std::stoul(str, pos, base));
}
#else
#error RAM Domain is neither 32bit nor 64bit
#endif

/**
 * Check whether a string is a sequence of digits
 */
inline bool isNumber(const char* str) {
    if (str == nullptr) {
        return false;
    }

    while (*str != 0) {
        if (isdigit(*str) == 0) {
            return false;
        }
        str++;
    }
    return true;
}

// -------------------------------------------------------------------------------
//                           General Container Utilities
// -------------------------------------------------------------------------------

/**
 * A utility to check generically whether a given element is contained in a given
 * container.
 */
template <typename C>
bool contains(const C& container, const typename C::value_type& element) {
    return std::find(container.begin(), container.end(), element) != container.end();
}

/**
 * A utility function enabling the creation of a vector with a fixed set of
 * elements within a single expression. This is the base case covering empty
 * vectors.
 */
template <typename T>
std::vector<T> toVector() {
    return std::vector<T>();
}

/**
 * A utility function enabling the creation of a vector with a fixed set of
 * elements within a single expression. This is the step case covering vectors
 * of arbitrary length.
 */
template <typename T, typename... R>
std::vector<T> toVector(const T& first, const R&... rest) {
    return {first, rest...};
}

/**
 * A utility function enabling the creation of a vector of pointers.
 */
template <typename T>
std::vector<T*> toPtrVector(const std::vector<std::unique_ptr<T>>& v) {
    std::vector<T*> res;
    for (auto& e : v) {
        res.push_back(e.get());
    }
    return res;
}

// -------------------------------------------------------------
//                             Ranges
// -------------------------------------------------------------

/**
 * A utility class enabling representation of ranges by pairing
 * two iterator instances marking lower and upper boundaries.
 */
template <typename Iter>
struct range {
    // the lower and upper boundary
    Iter a, b;

    // a constructor accepting a lower and upper boundary
    range(Iter a, Iter b) : a(std::move(a)), b(std::move(b)) {}

    // default copy / move and assignment support
    range(const range&) = default;
    range(range&&) = default;
    range& operator=(const range&) = default;

    // get the lower boundary (for for-all loop)
    Iter& begin() {
        return a;
    }
    const Iter& begin() const {
        return a;
    }

    // get the upper boundary (for for-all loop)
    Iter& end() {
        return b;
    }
    const Iter& end() const {
        return b;
    }

    // emptiness check
    bool empty() const {
        return a == b;
    }

    // splits up this range into the given number of partitions
    std::vector<range> partition(int np = 100) {
        // obtain the size
        int n = 0;
        for (auto i = a; i != b; ++i) {
            n++;
        }

        // split it up
        auto s = n / np;
        auto r = n % np;
        std::vector<range> res;
        res.reserve(np);
        auto cur = a;
        auto last = cur;
        int i = 0;
        int p = 0;
        while (cur != b) {
            ++cur;
            i++;
            if (i >= (s + (p < r ? 1 : 0))) {
                res.push_back({last, cur});
                last = cur;
                p++;
                i = 0;
            }
        }
        if (cur != last) {
            res.push_back({last, cur});
        }
        return res;
    }
};

/**
 * A utility function enabling the construction of ranges
 * without explicitly specifying the iterator type.
 *
 * @tparam Iter .. the iterator type
 * @param a .. the lower boundary
 * @param b .. the upper boundary
 */
template <typename Iter>
range<Iter> make_range(const Iter& a, const Iter& b) {
    return range<Iter>(a, b);
}

// -------------------------------------------------------------------------------
//                             Equality Utilities
// -------------------------------------------------------------------------------

/**
 * Cast the values, from baseType to toType and compare using ==. (if casting fails -> return false.)
 *
 * @tparam baseType, initial Type of values
 * @tparam toType, type where equality comparison takes place.
 */
template <typename toType, typename baseType>
bool castEq(const baseType* left, const baseType* right) {
    if (auto castedLeft = dynamic_cast<const toType*>(left)) {
        if (auto castedRight = dynamic_cast<const toType*>(right)) {
            return castedLeft == castedRight;
        }
    }
    return false;
}

/**
 * A functor class supporting the values pointers are pointing to.
 */
template <typename T>
struct comp_deref {
    bool operator()(const T& a, const T& b) const {
        if (a == nullptr) {
            return false;
        }
        if (b == nullptr) {
            return false;
        }
        return *a == *b;
    }
};

/**
 * A function testing whether two containers are equal with the given Comparator.
 */
template <typename Container, typename Comparator>
bool equal_targets(const Container& a, const Container& b, const Comparator& comp) {
    // check reference
    if (&a == &b) {
        return true;
    }

    // check size
    if (a.size() != b.size()) {
        return false;
    }

    // check content
    return std::equal(a.begin(), a.end(), b.begin(), comp);
}

/**
 * A function testing whether two containers of pointers are referencing equivalent
 * targets.
 */
template <typename T, template <typename...> class Container>
bool equal_targets(const Container<T*>& a, const Container<T*>& b) {
    return equal_targets(a, b, comp_deref<T*>());
}

/**
 * A function testing whether two containers of unique pointers are referencing equivalent
 * targets.
 */
template <typename T, template <typename...> class Container>
bool equal_targets(const Container<std::unique_ptr<T>>& a, const Container<std::unique_ptr<T>>& b) {
    return equal_targets(a, b, comp_deref<std::unique_ptr<T>>());
}

/**
 * A function testing whether two maps of unique pointers are referencing to equivalent
 * targets.
 */
template <typename Key, typename Value>
bool equal_targets(
        const std::map<Key, std::unique_ptr<Value>>& a, const std::map<Key, std::unique_ptr<Value>>& b) {
    auto comp = comp_deref<std::unique_ptr<Value>>();
    return equal_targets(
            a, b, [&comp](auto& a, auto& b) { return a.first == b.first && comp(a.second, b.second); });
}

/**
 * Compares two values referenced by a pointer where the case where both
 * pointers are null is also considered equivalent.
 */
template <typename T>
bool equal_ptr(const T* a, const T* b) {
    if (a == nullptr && b == nullptr) {
        return true;
    }
    if (a != nullptr && b != nullptr) {
        return *a == *b;
    }
    return false;
}

/**
 * Compares two values referenced by a pointer where the case where both
 * pointers are null is also considered equivalent.
 */
template <typename T>
bool equal_ptr(const std::unique_ptr<T>& a, const std::unique_ptr<T>& b) {
    return equal_ptr(a.get(), b.get());
}

// -------------------------------------------------------------------------------
//                           General Print Utilities
// -------------------------------------------------------------------------------

namespace detail {

/**
 * A auxiliary class to be returned by the join function aggregating the information
 * required to print a list of elements as well as the implementation of the printing
 * itself.
 */
template <typename Iter, typename Printer>
class joined_sequence {
    /** The begin of the range to be printed */
    Iter begin;

    /** The end of the range to be printed */
    Iter end;

    /** The seperator to be utilized between elements */
    std::string sep;

    /** A functor printing an element */
    Printer p;

public:
    /** A constructor setting up all fields of this class */
    joined_sequence(const Iter& a, const Iter& b, std::string sep, Printer p)
            : begin(a), end(b), sep(std::move(sep)), p(std::move(p)) {}

    /** The actual print method */
    friend std::ostream& operator<<(std::ostream& out, const joined_sequence& s) {
        auto cur = s.begin;
        if (cur == s.end) {
            return out;
        }

        s.p(out, *cur);
        ++cur;
        for (; cur != s.end; ++cur) {
            out << s.sep;
            s.p(out, *cur);
        }
        return out;
    }
};

/**
 * A generic element printer.
 *
 * @tparam Extractor a functor preparing a given value before being printed.
 */
template <typename Extractor>
struct print {
    template <typename T>
    void operator()(std::ostream& out, const T& value) const {
        // extract element to be printed from the given value and print it
        Extractor ext;
        out << ext(value);
    }
};
}  // namespace detail

/**
 * A functor representing the identity function for a generic type T.
 *
 * @tparam T some arbitrary type
 */
template <typename T>
struct id {
    T& operator()(T& t) const {
        return t;
    }
    const T& operator()(const T& t) const {
        return t;
    }
};

/**
 * A functor dereferencing a given type
 *
 * @tparam T some arbitrary type with an overloaded * operator (deref)
 */
template <typename T>
struct deref {
    auto operator()(T& t) const -> decltype(*t) {
        return *t;
    }
    auto operator()(const T& t) const -> decltype(*t) {
        return *t;
    }
};

/**
 * A functor printing elements after dereferencing it. This functor
 * is mainly intended to be utilized when printing sequences of elements
 * of a pointer type when using the join function below.
 */
template <typename T>
struct print_deref : public detail::print<deref<T>> {};

/**
 * Creates an object to be forwarded to some output stream for printing
 * sequences of elements interspersed by a given separator.
 *
 * For use cases see the test case {util_test.cpp}.
 */
template <typename Iter, typename Printer>
detail::joined_sequence<Iter, Printer> join(
        const Iter& a, const Iter& b, const std::string& sep, const Printer& p) {
    return souffle::detail::joined_sequence<Iter, Printer>(a, b, sep, p);
}

/**
 * Creates an object to be forwarded to some output stream for printing
 * sequences of elements interspersed by a given separator.
 *
 * For use cases see the test case {util_test.cpp}.
 */
template <typename Iter, typename T = typename Iter::value_type>
detail::joined_sequence<Iter, detail::print<id<T>>> join(
        const Iter& a, const Iter& b, const std::string& sep = ",") {
    return join(a, b, sep, detail::print<id<T>>());
}

/**
 * Creates an object to be forwarded to some output stream for printing
 * the content of containers interspersed by a given separator.
 *
 * For use cases see the test case {util_test.cpp}.
 */
template <typename Container, typename Printer, typename Iter = typename Container::const_iterator>
detail::joined_sequence<Iter, Printer> join(const Container& c, const std::string& sep, const Printer& p) {
    return join(c.begin(), c.end(), sep, p);
}

/**
 * Creates an object to be forwarded to some output stream for printing
 * the content of containers interspersed by a given separator.
 *
 * For use cases see the test case {util_test.cpp}.
 */
template <typename Container, typename Iter = typename Container::const_iterator,
        typename T = typename Iter::value_type>
detail::joined_sequence<Iter, detail::print<id<T>>> join(const Container& c, const std::string& sep = ",") {
    return join(c.begin(), c.end(), sep, detail::print<id<T>>());
}

}  // end namespace souffle

#ifndef __EMBEDDED_SOUFFLE__

namespace std {

/**
 * Introduces support for printing pairs as long as their components can be printed.
 */
template <typename A, typename B>
ostream& operator<<(ostream& out, const pair<A, B>& p) {
    return out << "(" << p.first << "," << p.second << ")";
}

/**
 * Enables the generic printing of vectors assuming their element types
 * are printable.
 */
template <typename T, typename A>
ostream& operator<<(ostream& out, const vector<T, A>& v) {
    return out << "[" << souffle::join(v) << "]";
}

/**
 * Enables the generic printing of sets assuming their element types
 * are printable.
 */
template <typename K, typename C, typename A>
ostream& operator<<(ostream& out, const set<K, C, A>& s) {
    return out << "{" << souffle::join(s) << "}";
}

/**
 * Enables the generic printing of maps assuming their element types
 * are printable.
 */
template <typename K, typename T, typename C, typename A>
ostream& operator<<(ostream& out, const map<K, T, C, A>& m) {
    return out << "{" << souffle::join(m, ",", [](ostream& out, const pair<K, T>& cur) {
        out << cur.first << "->" << cur.second;
    }) << "}";
}

}  // end namespace std

#endif

namespace souffle {

/**
 * A generic function converting strings into strings (trivial case).
 */
inline const std::string& toString(const std::string& str) {
    return str;
}

namespace detail {

/**
 * A type trait to check whether a given type is printable.
 * In this general case, nothing is printable.
 */
template <typename T, typename filter = void>
struct is_printable : public std::false_type {};

/**
 * A type trait to check whether a given type is printable.
 * This specialization makes types with an output operator printable.
 */
template <typename T>
struct is_printable<T, typename std::conditional<false,
                               decltype(std::declval<std::ostream&>() << std::declval<T>()), void>::type>
        : public std::true_type {};
}  // namespace detail

/**
 * A generic function converting arbitrary objects to strings by utilizing
 * their print capability.
 *
 * This function is mainly intended for implementing test cases and debugging
 * operations.
 */
template <typename T>
typename std::enable_if<detail::is_printable<T>::value, std::string>::type toString(const T& value) {
    // write value into stream and return result
    std::stringstream ss;
    ss << value;
    return ss.str();
}

/**
 * A fallback for the to-string function in case an unprintable object is supposed
 * to be printed.
 */
template <typename T>
typename std::enable_if<!detail::is_printable<T>::value, std::string>::type toString(const T&) {
    std::stringstream ss;
    ss << "(print for type ";
    ss << typeid(T).name();
    ss << " not supported)";
    return ss.str();
}

namespace detail {

/**
 * A utility class required for the implementation of the times function.
 */
template <typename T>
struct multiplying_printer {
    const T& value;
    unsigned times;
    multiplying_printer(const T& value, unsigned times) : value(value), times(times) {}

    friend std::ostream& operator<<(std::ostream& out, const multiplying_printer& printer) {
        for (unsigned i = 0; i < printer.times; i++) {
            out << printer.value;
        }
        return out;
    }
};
}  // namespace detail

/**
 * A utility printing a given value multiple times.
 */
template <typename T>
detail::multiplying_printer<T> times(const T& value, unsigned num) {
    return detail::multiplying_printer<T>(value, num);
}

// -------------------------------------------------------------------------------
//                              String Utils
// -------------------------------------------------------------------------------

/**
 * Determines whether the given value string ends with the given
 * end string.
 */
inline bool endsWith(const std::string& value, const std::string& ending) {
    if (value.size() < ending.size()) {
        return false;
    }
    return std::equal(ending.rbegin(), ending.rend(), value.rbegin());
}

/**
 * Splits a string given a delimiter
 */
inline std::vector<std::string> splitString(const std::string& str, char delimiter) {
    std::vector<std::string> parts;
    std::stringstream strstr(str);
    std::string token;
    while (std::getline(strstr, token, delimiter)) {
        parts.push_back(token);
    }
    return parts;
}

// -------------------------------------------------------------------------------
//                              Functional Utils
// -------------------------------------------------------------------------------

/**
 * A functor comparing the dereferenced value of a pointer type utilizing a
 * given comparator. Its main use case are sets of non-null pointers which should
 * be ordered according to the value addressed by the pointer.
 */
template <typename T, typename C = std::less<T>>
struct deref_less {
    bool operator()(const T* a, const T* b) const {
        return C()(*a, *b);
    }
};

// -------------------------------------------------------------------------------
//                               Lambda Utils
// -------------------------------------------------------------------------------

namespace detail {

template <typename T>
struct lambda_traits_helper;

template <typename R>
struct lambda_traits_helper<R()> {
    using result_type = R;
};

template <typename R, typename A0>
struct lambda_traits_helper<R(A0)> {
    using result_type = R;
    using arg0_type = A0;
};

template <typename R, typename A0, typename A1>
struct lambda_traits_helper<R(A0, A1)> {
    using result_type = R;
    using arg0_type = A0;
    using arg1_type = A1;
};

template <typename R, typename... Args>
struct lambda_traits_helper<R(Args...)> {
    using result_type = R;
};

template <typename R, typename C, typename... Args>
struct lambda_traits_helper<R (C::*)(Args...)> : public lambda_traits_helper<R(Args...)> {};

template <typename R, typename C, typename... Args>
struct lambda_traits_helper<R (C::*)(Args...) const> : public lambda_traits_helper<R (C::*)(Args...)> {};
}  // namespace detail

/**
 * A type trait enabling the deduction of type properties of lambdas.
 * Those include so far:
 *      - the result type (result_type)
 *      - the first argument type (arg0_type)
 */
template <typename Lambda>
struct lambda_traits : public detail::lambda_traits_helper<decltype(&Lambda::operator())> {};

// -------------------------------------------------------------------------------
//                              General Algorithms
// -------------------------------------------------------------------------------

/**
 * A generic test checking whether all elements within a container satisfy a
 * certain predicate.
 *
 * @param c the container
 * @param p the predicate
 * @return true if for all elements x in c the predicate p(x) is true, false
 *          otherwise; for empty containers the result is always true
 */
template <typename Container, typename UnaryPredicate>
bool all_of(const Container& c, UnaryPredicate p) {
    return std::all_of(c.begin(), c.end(), p);
}

/**
 * A generic test checking whether any elements within a container satisfy a
 * certain predicate.
 *
 * @param c the container
 * @param p the predicate
 * @return true if there is an element x in c such that predicate p(x) is true, false
 *          otherwise; for empty containers the result is always false
 */
template <typename Container, typename UnaryPredicate>
bool any_of(const Container& c, UnaryPredicate p) {
    return std::any_of(c.begin(), c.end(), p);
}

/**
 * A generic test checking whether all elements within a container satisfy a
 * certain predicate.
 *
 * @param c the container
 * @param p the predicate
 * @return true if for all elements x in c the predicate p(x) is true, false
 *          otherwise; for empty containers the result is always true
 */
template <typename Container, typename UnaryPredicate>
bool none_of(const Container& c, UnaryPredicate p) {
    return std::none_of(c.begin(), c.end(), p);
}

// -------------------------------------------------------------------------------
//                               Timing Utils
// -------------------------------------------------------------------------------

// a type def for a time point
using time_point = std::chrono::high_resolution_clock::time_point;
using std::chrono::microseconds;

// a shortcut for taking the current time
inline time_point now() {
    return std::chrono::high_resolution_clock::now();
}

// a shortcut for obtaining the time difference in milliseconds
inline long duration_in_us(const time_point& start, const time_point& end) {
    return static_cast<long>(std::chrono::duration_cast<std::chrono::microseconds>(end - start).count());
}

// a shortcut for obtaining the time difference in nanoseconds
inline long duration_in_ns(const time_point& start, const time_point& end) {
    return static_cast<long>(std::chrono::duration_cast<std::chrono::nanoseconds>(end - start).count());
}

// -------------------------------------------------------------------------------
//                               File Utils
// -------------------------------------------------------------------------------

/**
 *  Check whether a file exists in the file system
 */
inline bool existFile(const std::string& name) {
    struct stat buffer = {};
    if (stat(name.c_str(), &buffer) == 0) {
        if ((buffer.st_mode & S_IFMT) != 0) {
            return true;
        }
    }
    return false;
}

/**
 *  Check whether a directory exists in the file system
 */
inline bool existDir(const std::string& name) {
    struct stat buffer = {};
    if (stat(name.c_str(), &buffer) == 0) {
        if ((buffer.st_mode & S_IFDIR) != 0) {
            return true;
        }
    }
    return false;
}

/**
 * Check whether a given file exists and it is an executable
 */
inline bool isExecutable(const std::string& name) {
    return existFile(name) && (access(name.c_str(), X_OK) == 0);
}

/**
 * Simple implementation of a which tool
 */
inline std::string which(const std::string& name) {
    char buf[PATH_MAX];
    if ((::realpath(name.c_str(), buf) != nullptr) && isExecutable(buf)) {
        return buf;
    }
    const char* syspath = ::getenv("PATH");
    if (syspath == nullptr) {
        return "";
    }
    std::stringstream sstr;
    sstr << syspath;
    std::string sub;
    while (std::getline(sstr, sub, ':')) {
        std::string path = sub + "/" + name;
        if (isExecutable(path) && (realpath(path.c_str(), buf) != nullptr)) {
            return buf;
        }
    }
    return "";
}

/**
 *  C++-style dirname
 */
inline std::string dirName(const std::string& name) {
    if (name.empty()) {
        return ".";
    }
    size_t lastNotSlash = name.find_last_not_of('/');
    // All '/'
    if (lastNotSlash == std::string::npos) {
        return "/";
    }
    size_t leadingSlash = name.find_last_of('/', lastNotSlash);
    // No '/'
    if (leadingSlash == std::string::npos) {
        return ".";
    }
    // dirname is '/'
    if (leadingSlash == 0) {
        return "/";
    }
    return name.substr(0, leadingSlash);
}

/**
 *  C++-style realpath
 */
inline std::string absPath(const std::string& path) {
    char buf[PATH_MAX];
    char* res = realpath(path.c_str(), buf);
    return (res == nullptr) ? "" : std::string(buf);
}

/**
 *  Join two paths together; note that this does not resolve overlaps or relative paths.
 */
inline std::string pathJoin(const std::string& first, const std::string& second) {
    unsigned firstPos = static_cast<unsigned>(first.size()) - 1;
    while (first.at(firstPos) == '/') {
        firstPos--;
    }
    unsigned secondPos = 0;
    while (second.at(secondPos) == '/') {
        secondPos++;
    }
    return first.substr(0, firstPos + 1) + '/' + second.substr(secondPos);
}

/*
 * Find out if an executable given by @p tool exists in the path given @p path
 * relative to the directory given by @ base. A path here refers a
 * colon-separated list of directories.
 */
inline std::string findTool(const std::string& tool, const std::string& base, const std::string& path) {
    std::string dir = dirName(base);
    std::stringstream sstr(path);
    std::string sub;

    while (std::getline(sstr, sub, ':')) {
        std::string subpath = dir + "/" + sub + '/' + tool;
        if (isExecutable(subpath)) {
            return absPath(subpath);
        }
    }
    return "";
}

/*
 * Get the basename of a fully qualified filename
 */
inline std::string baseName(const std::string& filename) {
    if (filename.empty()) {
        return ".";
    }

    size_t lastNotSlash = filename.find_last_not_of('/');
    if (lastNotSlash == std::string::npos) {
        return "/";
    }

    size_t lastSlashBeforeBasename = filename.find_last_of('/', lastNotSlash - 1);
    if (lastSlashBeforeBasename == std::string::npos) {
        lastSlashBeforeBasename = static_cast<size_t>(-1);
    }
    return filename.substr(lastSlashBeforeBasename + 1, lastNotSlash - lastSlashBeforeBasename);
}

/**
 * File name, with extension removed.
 */
inline std::string simpleName(const std::string& path) {
    std::string name = baseName(path);
    const size_t lastDot = name.find_last_of('.');
    // file has no extension
    if (lastDot == std::string::npos) {
        return name;
    }
    const size_t lastSlash = name.find_last_of('/');
    // last slash occurs after last dot, so no extension
    if (lastSlash != std::string::npos && lastSlash > lastDot) {
        return name;
    }
    // last dot after last slash, or no slash
    return name.substr(0, lastDot);
}

/**
 * File extension, with all else removed.
 */
inline std::string fileExtension(const std::string& path) {
    std::string name = path;
    const size_t lastDot = name.find_last_of('.');
    // file has no extension
    if (lastDot == std::string::npos) {
        return std::string();
    }
    const size_t lastSlash = name.find_last_of('/');
    // last slash occurs after last dot, so no extension
    if (lastSlash != std::string::npos && lastSlash > lastDot) {
        return std::string();
    }
    // last dot after last slash, or no slash
    return name.substr(lastDot + 1);
}

/**
 * Generate temporary file.
 */
inline std::string tempFile() {
#ifdef _WIN32
    std::string templ;
    std::FILE* f = nullptr;
    while (f == nullptr) {
        templ = std::tmpnam(nullptr);
        f = fopen(templ.c_str(), "wx");
    }
    fclose(f);
    return templ;
#else
    char templ[40] = "./souffleXXXXXX";
    close(mkstemp(templ));
    return std::string(templ);
#endif
}

/**
 * Stringify a string using escapes for newline, tab, double-quotes and semicolons
 */
inline std::string stringify(const std::string& input) {
    std::string str(input);

    // replace semicolons returns by escape sequence
    size_t start_pos = 0;
    while ((start_pos = str.find(';', start_pos)) != std::string::npos) {
        str.replace(start_pos, 1, "\\;");
        start_pos += 2;
    }
    // replace double-quotes returns by escape sequence
    start_pos = 0;
    while ((start_pos = str.find('"', start_pos)) != std::string::npos) {
        str.replace(start_pos, 1, "\\\"");
        start_pos += 2;
    }
    // replace newline returns by escape sequence
    start_pos = 0;
    while ((start_pos = str.find('\n', start_pos)) != std::string::npos) {
        str.replace(start_pos, 1, "\\n");
        start_pos += 2;
    }
    // replace tab returns by escape sequence
    start_pos = 0;
    while ((start_pos = str.find('\t', start_pos)) != std::string::npos) {
        str.replace(start_pos, 1, "\\t");
        start_pos += 2;
    }
    return str;
}

/**
 * Escape JSON string.
 */
inline std::string escapeJSONstring(const std::string& JSONstr) {
    std::ostringstream destination;

    // Iterate over all characters except first and last
    for (char c : JSONstr) {
        if (c == '\"') {
            destination << "\\";
        }
        destination << c;
    }
    return destination.str();
}

/** Valid C++ identifier, note that this does not ensure the uniqueness of identifiers returned. */
inline std::string identifier(std::string id) {
    for (size_t i = 0; i < id.length(); i++) {
        if (((isalpha(id[i]) == 0) && i == 0) || ((isalnum(id[i]) == 0) && id[i] != '_')) {
            id[i] = '_';
        }
    }
    return id;
}

// TODO (b-scholz): tidy up unescape/escape functions

inline std::string unescape(
        const std::string& inputString, const std::string& needle, const std::string& replacement) {
    std::string result = inputString;
    size_t pos = 0;
    while ((pos = result.find(needle, pos)) != std::string::npos) {
        result = result.replace(pos, needle.length(), replacement);
        pos += replacement.length();
    }
    return result;
}

inline std::string unescape(const std::string& inputString) {
    std::string unescaped = unescape(inputString, "\\\"", "\"");
    unescaped = unescape(unescaped, "\\t", "\t");
    unescaped = unescape(unescaped, "\\r", "\r");
    unescaped = unescape(unescaped, "\\n", "\n");
    return unescaped;
}

<<<<<<< HEAD
inline std::stringstream execStdOut(char const* cmd) {
    FILE* in = popen(cmd, "r");
    std::stringstream data;
    while (in != nullptr) {
        char c = fgetc(in);
        if (feof(in) != 0) {
            break;
        }
        data << c;
    }
    pclose(in);
    return data;
}

inline std::stringstream execStdOut(std::string const& cmd) {
    return execStdOut(cmd.c_str());
}

class TempFileStream : public std::fstream {
    std::string fileName;

public:
    TempFileStream(std::string fileName = tempFile())
            : std::fstream(fileName), fileName(std::move(fileName)) {}
    ~TempFileStream() override {
        close();
        remove(fileName.c_str());
    }

    std::string const& getFileName() const {
        return fileName;
    }
};

=======
inline std::string escape(
        const std::string& inputString, const std::string& needle, const std::string& replacement) {
    std::string result = inputString;
    size_t pos = 0;
    while ((pos = result.find(needle, pos)) != std::string::npos) {
        result = result.replace(pos, needle.length(), replacement);
        pos += replacement.length();
    }
    return result;
}

inline std::string escape(const std::string& inputString) {
    std::string escaped = escape(inputString, "\"", "\\\"");
    escaped = escape(escaped, "\t", "\\t");
    escaped = escape(escaped, "\r", "\\r");
    escaped = escape(escaped, "\n", "\\n");
    return escaped;
}

>>>>>>> 97e69d8f
// -------------------------------------------------------------------------------
//                              Hint / Cache
// -------------------------------------------------------------------------------

/**
 * An Least-Recently-Used cache for arbitrary element types. Elements can be signaled
 * to be accessed and iterated through in their LRU order.
 */
template <typename T, unsigned size = 1>
class LRUCache {
    // the list of pointers maintained
    std::array<T, size> entries;

    // pointer to predecessor / successor in the entries list
    std::array<std::size_t, size> priv;  // < predecessor of element i
    std::array<std::size_t, size> post;  // < successor of element i

    std::size_t first{0};        // < index of the first element
    std::size_t last{size - 1};  // < index of the last element

public:
    // creates a new, empty cache
    LRUCache(const T& val = T()) {
        for (unsigned i = 0; i < size; i++) {
            entries[i] = val;
            priv[i] = i - 1;
            post[i] = i + 1;
        }
        priv[first] = last;
        post[last] = first;
    }

    // clears the content of this cache
    void clear(const T& val = T()) {
        for (auto& cur : entries) {
            cur = val;
        }
    }

    // registers an access to the given element
    void access(const T& val) {
        // test whether it is contained
        for (std::size_t i = 0; i < size; i++) {
            if (entries[i] != val) {
                continue;
            }

            // -- move this one to the front --

            // if it is the first, nothing to handle
            if (i == first) {
                return;
            }

            // if this is the last, just first and last need to change
            if (i == last) {
                auto tmp = last;
                last = priv[last];
                first = tmp;
                return;
            }

            // otherwise we need to update the linked list

            // remove from current position
            post[priv[i]] = post[i];
            priv[post[i]] = priv[i];

            // insert in first position
            post[i] = first;
            priv[i] = last;
            priv[first] = i;
            post[last] = i;

            // update first pointer
            first = i;
            return;
        }
        // not present => drop last, make it first
        entries[last] = val;
        auto tmp = last;
        last = priv[last];
        first = tmp;
    }

    /**
     * Iterates over the elements within this cache in LRU order.
     * The operator is applied on each element. If the operation
     * returns false, iteration is continued. If the operator return
     * true, iteration is stopped -- similar to the any operator.
     *
     * @param op the operator to be applied on every element
     * @return true if op returned true for any entry, false otherwise
     */
    template <typename Op>
    bool forEachInOrder(const Op& op) const {
        std::size_t i = first;
        while (i != last) {
            if (op(entries[i])) return true;
            i = post[i];
        }
        return op(entries[i]);
    }

    // equivalent to forEachInOrder
    template <typename Op>
    bool any(const Op& op) const {
        return forEachInOrder(op);
    }
};

template <typename T, unsigned size>
std::ostream& operator<<(std::ostream& out, const LRUCache<T, size>& cache) {
    bool first = true;
    cache.forEachInOrder([&](const T& val) {
        if (!first) {
            out << ",";
        }
        first = false;
        out << val;
        return false;
    });
    return out;
}

// a specialization for a single-entry cache
template <typename T>
class LRUCache<T, 1> {
    // the single entry in this cache
    T entry;

public:
    // creates a new, empty cache
    LRUCache() : entry() {}

    // creates a new, empty cache storing the given value
    LRUCache(const T& val) : entry(val) {}

    // clears the content of this cache
    void clear(const T& val = T()) {
        entry = val;
    }

    // registers an access to the given element
    void access(const T& val) {
        entry = val;
    }

    /**
     * See description in most general case.
     */
    template <typename Op>
    bool forEachInOrder(const Op& op) const {
        return op(entry);
    }

    // equivalent to forEachInOrder
    template <typename Op>
    bool any(const Op& op) const {
        return forEachInOrder(op);
    }

    // --- print support ---

    friend std::ostream& operator<<(std::ostream& out, const LRUCache& cache) {
        return out << cache.entry;
    }
};

// a specialization for no-entry caches.
template <typename T>
class LRUCache<T, 0> {
public:
    // creates a new, empty cache
    LRUCache(const T& = T()) {}

    // clears the content of this cache
    void clear(const T& = T()) {
        // nothing to do
    }

    // registers an access to the given element
    void access(const T&) {
        // nothing to do
    }

    /**
     * Always returns false.
     */
    template <typename Op>
    bool forEachInOrder(const Op&) const {
        return false;
    }

    // equivalent to forEachInOrder
    template <typename Op>
    bool any(const Op& op) const {
        return forEachInOrder(op);
    }

    // --- print support ---

    friend std::ostream& operator<<(std::ostream& out, const LRUCache& /* cache */) {
        return out << "-empty-";
    }
};

// -------------------------------------------------------------------------------
//                           Hint / Cache Profiling
// -------------------------------------------------------------------------------

/**
 * A utility function to determine whether hints-profiling is enabled or
 * disabled;
 */
inline bool isHintsProfilingEnabled() {
    return std::getenv("SOUFFLE_PROFILE_HINTS") != nullptr;
}

/**
 * A utility class to keep track of cache hits/misses.
 */
class CacheAccessCounter {
    bool active;
    std::atomic<std::size_t> hits;
    std::atomic<std::size_t> misses;

public:
    CacheAccessCounter(bool active = isHintsProfilingEnabled()) : active(active), hits(0), misses(0) {}

    CacheAccessCounter(const CacheAccessCounter& other)
            : active(other.active), hits((active) ? other.getHits() : 0),
              misses((active) ? other.getMisses() : 0) {}

    void addHit() {
        if (active) {
            hits.fetch_add(1, std::memory_order_relaxed);
        }
    }

    void addMiss() {
        if (active) {
            misses.fetch_add(1, std::memory_order_relaxed);
        }
    }

    std::size_t getHits() const {
        assert(active);
        return hits;
    }

    std::size_t getMisses() const {
        assert(active);
        return misses;
    }

    std::size_t getAccesses() const {
        assert(active);
        return getHits() + getMisses();
    }

    void reset() {
        hits = 0;
        misses = 0;
    }
};

}  // end namespace souffle<|MERGE_RESOLUTION|>--- conflicted
+++ resolved
@@ -1144,8 +1144,26 @@
     unescaped = unescape(unescaped, "\\n", "\n");
     return unescaped;
 }
-
-<<<<<<< HEAD
+  
+inline std::string escape(
+        const std::string& inputString, const std::string& needle, const std::string& replacement) {
+    std::string result = inputString;
+    size_t pos = 0;
+    while ((pos = result.find(needle, pos)) != std::string::npos) {
+        result = result.replace(pos, needle.length(), replacement);
+        pos += replacement.length();
+    }
+    return result;
+}
+
+inline std::string escape(const std::string& inputString) {
+    std::string escaped = escape(inputString, "\"", "\\\"");
+    escaped = escape(escaped, "\t", "\\t");
+    escaped = escape(escaped, "\r", "\\r");
+    escaped = escape(escaped, "\n", "\\n");
+    return escaped;
+}
+
 inline std::stringstream execStdOut(char const* cmd) {
     FILE* in = popen(cmd, "r");
     std::stringstream data;
@@ -1180,27 +1198,6 @@
     }
 };
 
-=======
-inline std::string escape(
-        const std::string& inputString, const std::string& needle, const std::string& replacement) {
-    std::string result = inputString;
-    size_t pos = 0;
-    while ((pos = result.find(needle, pos)) != std::string::npos) {
-        result = result.replace(pos, needle.length(), replacement);
-        pos += replacement.length();
-    }
-    return result;
-}
-
-inline std::string escape(const std::string& inputString) {
-    std::string escaped = escape(inputString, "\"", "\\\"");
-    escaped = escape(escaped, "\t", "\\t");
-    escaped = escape(escaped, "\r", "\\r");
-    escaped = escape(escaped, "\n", "\\n");
-    return escaped;
-}
-
->>>>>>> 97e69d8f
 // -------------------------------------------------------------------------------
 //                              Hint / Cache
 // -------------------------------------------------------------------------------
