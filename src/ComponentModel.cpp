--- conflicted
+++ resolved
@@ -480,7 +480,6 @@
             }
         });
 
-<<<<<<< HEAD
         // rename type information in record constructor
         visitDepthFirst(node, [&](const AstRecordInit& record) {
             auto pos = typeNameMapping.find(record.getType());
@@ -489,8 +488,6 @@
             }
         });
 
-=======
->>>>>>> cb6dd630
         // rename type information in typecast
         visitDepthFirst(node, [&](const AstTypeCast& cast) {
             auto pos = typeNameMapping.find(cast.getType());
