--- conflicted
+++ resolved
@@ -332,28 +332,16 @@
 };
 
 /**
-<<<<<<< HEAD
- * Transformation to remove type casts.
+ * Transformation to remove typecasts.
  */
 class RemoveTypecastsTransformer : public AstTransformer {
-=======
- * Transformation to remove typecasts.
- */
-class RemoveTypecastsTransformer : public AstTransformer {
-private:
-    bool transform(AstTranslationUnit& translationUnit) override;
-
->>>>>>> cb6dd630
 public:
     std::string getName() const override {
         return "RemoveTypecastsTransformer";
     }
-<<<<<<< HEAD
-
-private:
-    bool transform(AstTranslationUnit& translationUnit) override;
-=======
->>>>>>> cb6dd630
+
+private:
+    bool transform(AstTranslationUnit& translationUnit) override;
 };
 
 /**
